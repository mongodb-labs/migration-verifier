--- conflicted
+++ resolved
@@ -385,15 +385,11 @@
 		SetMaxAwaitTime(1 * time.Second).
 		SetFullDocument(options.UpdateLookup)
 
-<<<<<<< HEAD
-	savedResumeToken, err := csr.loadChangeStreamResumeToken(ctx)
-=======
 	if verifier.srcBuildInfo.VersionArray[0] >= 6 {
 		opts = opts.SetCustomPipeline(bson.M{"showExpandedEvents": true})
 	}
 
-	savedResumeToken, err := verifier.loadChangeStreamResumeToken(ctx)
->>>>>>> 365482d6
+	savedResumeToken, err := csr.loadChangeStreamResumeToken(ctx)
 	if err != nil {
 		return errors.Wrap(err, "failed to load persisted change stream resume token")
 	}
