package verifier

import (
	"context"
	"fmt"
	"time"

	"github.com/10gen/migration-verifier/internal/keystring"
	"github.com/10gen/migration-verifier/internal/logger"
	"github.com/pkg/errors"
	"github.com/rs/zerolog"
	"go.mongodb.org/mongo-driver/bson"
	"go.mongodb.org/mongo-driver/bson/primitive"
	"go.mongodb.org/mongo-driver/mongo"
	"go.mongodb.org/mongo-driver/mongo/options"
)

const fauxDocSizeForDeleteEvents = 1024

// ParsedEvent contains the fields of an event that we have parsed from 'bson.Raw'.
type ParsedEvent struct {
	ID           interface{}          `bson:"_id"`
	OpType       string               `bson:"operationType"`
	Ns           *Namespace           `bson:"ns,omitempty"`
	DocKey       DocKey               `bson:"documentKey,omitempty"`
	FullDocument bson.Raw             `bson:"fullDocument,omitempty"`
	ClusterTime  *primitive.Timestamp `bson:"clusterTime,omitEmpty"`
}

func (pe *ParsedEvent) String() string {
	return fmt.Sprintf("{OpType: %s, namespace: %s, docID: %v, clusterTime: %v}", pe.OpType, pe.Ns, pe.DocKey.ID, pe.ClusterTime)
}

// DocKey is a deserialized form for the ChangeEvent documentKey field. We currently only care about
// the _id.
type DocKey struct {
	ID interface{} `bson:"_id"`
}

const (
	minChangeStreamPersistInterval     = time.Second * 10
	metadataChangeStreamCollectionName = "changeStream"
)

type UnknownEventError struct {
	Event *ParsedEvent
}

func (uee UnknownEventError) Error() string {
	return fmt.Sprintf("received event with unknown optype: %+v", uee.Event)
}

type ChangeStreamReader struct {
	readerType clusterType

	lastChangeEventTime *primitive.Timestamp
	logger              *logger.Logger
	namespaces          []string
	metaDBName          string

	metaClient    *mongo.Client
	watcherClient *mongo.Client

	changeStreamRunning   bool
	ChangeEventBatchChan  chan []ParsedEvent
	ChangeStreamEnderChan chan struct{}
	ChangeStreamErrChan   chan error
	ChangeStreamDoneChan  chan struct{}

	startAtTs *primitive.Timestamp
}

func (verifier *Verifier) initializeChangeStreamReaders() {
	verifier.srcChangeStreamReader = &ChangeStreamReader{
		readerType:            srcReaderType,
		lastChangeEventTime:   nil,
		logger:                verifier.logger,
		namespaces:            verifier.srcNamespaces,
		metaDBName:            verifier.metaDBName,
		metaClient:            verifier.metaClient,
		watcherClient:         verifier.srcClient,
		changeStreamRunning:   false,
		ChangeEventBatchChan:  make(chan []ParsedEvent),
		ChangeStreamEnderChan: make(chan struct{}),
		ChangeStreamErrChan:   make(chan error),
		ChangeStreamDoneChan:  make(chan struct{}),
		startAtTs:             nil,
	}
	verifier.dstChangeStreamReader = &ChangeStreamReader{
		readerType:            dstReaderType,
		lastChangeEventTime:   nil,
		logger:                verifier.logger,
		namespaces:            verifier.dstNamespaces,
		metaDBName:            verifier.metaDBName,
		metaClient:            verifier.metaClient,
		watcherClient:         verifier.dstClient,
		changeStreamRunning:   false,
		ChangeEventBatchChan:  make(chan []ParsedEvent),
		ChangeStreamEnderChan: make(chan struct{}),
		ChangeStreamErrChan:   make(chan error),
		ChangeStreamDoneChan:  make(chan struct{}),
		startAtTs:             nil,
	}
}

// HandleChangeStreamEvents performs the necessary work for change stream events after receiving a batch.
func (verifier *Verifier) HandleChangeStreamEvents(ctx context.Context, batch []ParsedEvent) error {
	if len(batch) == 0 {
		return nil
	}

	dbNames := make([]string, len(batch))
	collNames := make([]string, len(batch))
	docIDs := make([]interface{}, len(batch))
	dataSizes := make([]int, len(batch))

	for i, changeEvent := range batch {
		switch changeEvent.OpType {
		case "delete":
			fallthrough
		case "insert":
			fallthrough
		case "replace":
			fallthrough
		case "update":
			if err := verifier.eventRecorder.AddEvent(&changeEvent); err != nil {
				return errors.Wrapf(err, "failed to augment stats with change event (%+v)", changeEvent)
			}
			dbNames[i] = changeEvent.Ns.DB
			collNames[i] = changeEvent.Ns.Coll
			docIDs[i] = changeEvent.DocKey.ID

			if changeEvent.FullDocument == nil {
				// This happens for deletes and for some updates.
				// The document is probably, but not necessarily, deleted.
				dataSizes[i] = fauxDocSizeForDeleteEvents
			} else {
				// This happens for inserts, replaces, and most updates.
				dataSizes[i] = len(changeEvent.FullDocument)
			}
		default:
			return UnknownEventError{Event: &changeEvent}
		}
	}

	verifier.logger.Debug().
		Int("count", len(docIDs)).
		Msg("Persisting rechecks for change events.")

	return verifier.insertRecheckDocs(ctx, dbNames, collNames, docIDs, dataSizes)
}

// GetChangeStreamFilter returns an aggregation pipeline that filters
// namespaces as per configuration.
//
// Note that this omits verifier.globalFilter because we still need to
// recheck any out-filter documents that may have changed in order to
// account for filter traversals (i.e., updates that change whether a
// document matches the filter).
//
// NB: Ideally we could make the change stream give $bsonSize(fullDocument)
// and omit fullDocument, but $bsonSize was new in MongoDB 4.4, and we still
// want to verify migrations from 4.2. fullDocument is unlikely to be a
// bottleneck anyway.
func (csr *ChangeStreamReader) GetChangeStreamFilter() []bson.D {
	if len(csr.namespaces) == 0 {
		return []bson.D{{bson.E{"$match", bson.D{{"ns.db", bson.D{{"$ne", csr.metaDBName}}}}}}}
	}
	filter := bson.A{}
	for _, ns := range csr.namespaces {
		db, coll := SplitNamespace(ns)
		filter = append(filter, bson.D{{"ns", bson.D{{"db", db}, {"coll", coll}}}})
	}
	stage := bson.D{{"$match", bson.D{{"$or", filter}}}}
	return []bson.D{stage}
}

<<<<<<< HEAD
func (csr *ChangeStreamReader) iterateChangeStream(ctx context.Context, cs *mongo.ChangeStream) {
	defer cs.Close(ctx)
=======
// This function reads a single `getMore` response into a slice.
//
// Note that this doesn’t care about the writesOff timestamp. Thus,
// if writesOff has happened and a `getMore` response’s events straddle
// the writesOff timestamp (i.e., some events precede it & others follow it),
// the verifier will enqueue rechecks from those post-writesOff events. This
// is unideal but shouldn’t impede correctness since post-writesOff events
// shouldn’t really happen anyway by definition.
func (verifier *Verifier) readAndHandleOneChangeEventBatch(
	ctx context.Context,
	cs *mongo.ChangeStream,
) error {
	eventsRead := 0
	var changeEventBatch []ParsedEvent

	for hasEventInBatch := true; hasEventInBatch; hasEventInBatch = cs.RemainingBatchLength() > 0 {
		gotEvent := cs.TryNext(ctx)

		if cs.Err() != nil {
			return errors.Wrap(cs.Err(), "change stream iteration failed")
		}
>>>>>>> 84979355

		if !gotEvent {
			break
		}

		if changeEventBatch == nil {
			changeEventBatch = make([]ParsedEvent, cs.RemainingBatchLength()+1)
		}

<<<<<<< HEAD
		err := csr.persistChangeStreamResumeToken(ctx, cs)
		if err == nil {
			lastPersistedTime = time.Now()
=======
		if err := cs.Decode(&changeEventBatch[eventsRead]); err != nil {
			return errors.Wrapf(err, "failed to decode change event to %T", changeEventBatch[eventsRead])
>>>>>>> 84979355
		}

		eventsRead++
	}

	if eventsRead == 0 {
		return nil
	}

	err := verifier.HandleChangeStreamEvents(ctx, changeEventBatch)
	if err != nil {
		return errors.Wrap(err, "failed to handle change events")
	}

	return nil
}

func (verifier *Verifier) iterateChangeStream(ctx context.Context, cs *mongo.ChangeStream) {
	defer cs.Close(ctx)

	var lastPersistedTime time.Time

<<<<<<< HEAD
			if changeEventBatch[eventsRead].ClusterTime != nil &&
				(csr.lastChangeEventTime == nil ||
					csr.lastChangeEventTime.Compare(*changeEventBatch[eventsRead].ClusterTime) < 0) {
				csr.lastChangeEventTime = changeEventBatch[eventsRead].ClusterTime
			}

			eventsRead++
		}

		if eventsRead > 0 {
			csr.logger.Debug().Int("eventsCount", eventsRead).Msgf("Received a batch of events.")
			csr.ChangeEventBatchChan <- changeEventBatch
			// TODO: run change stream event handler in a verifier goroutine.
			err := verifier.HandleChangeStreamEvents(ctx, changeEventBatch)
			if err != nil {
				return false, errors.Wrap(err, "failed to handle change events")
			}
=======
	persistResumeTokenIfNeeded := func() error {
		if time.Since(lastPersistedTime) <= minChangeStreamPersistInterval {
			return nil
		}

		err := verifier.persistChangeStreamResumeToken(ctx, cs)
		if err == nil {
			lastPersistedTime = time.Now()
>>>>>>> 84979355
		}

		return err
	}

	for {
		var err error
		var gotwritesOffTimestamp bool

		select {

		// If the context is canceled, return immmediately.
		case <-ctx.Done():
			csr.logger.Debug().
				Err(ctx.Err()).
				Msg("Change stream quitting.")
			return

		// If the ChangeStreamEnderChan has a message, the user has indicated that
		// source writes are ended. This means we should exit rather than continue
		// reading the change stream since there should be no more events.
<<<<<<< HEAD
		case <-csr.ChangeStreamEnderChan:
			csr.logger.Debug().
				Msg("Change stream thread received shutdown request.")
=======
		case writesOffTs := <-verifier.changeStreamWritesOffTsChan:
			verifier.logger.Debug().
				Interface("writesOffTimestamp", writesOffTs).
				Msg("Change stream thread received writesOff timestamp. Finalizing change stream.")
>>>>>>> 84979355

			gotwritesOffTimestamp = true

			// Read all change events until the source reports no events.
			// (i.e., the `getMore` call returns empty)
			for {
				var curTs primitive.Timestamp
				curTs, err = extractTimestampFromResumeToken(cs.ResumeToken())
				if err != nil {
					err = errors.Wrap(err, "failed to extract timestamp from change stream's resume token")
					break
				}

				if curTs == writesOffTs || curTs.After(writesOffTs) {
					verifier.logger.Debug().
						Interface("currentTimestamp", curTs).
						Interface("writesOffTimestamp", writesOffTs).
						Msg("Change stream has reached the writesOff timestamp. Shutting down.")

					break
				}

				err = verifier.readAndHandleOneChangeEventBatch(ctx, cs)

				if err != nil {
					break
				}
			}

		default:
			err = verifier.readAndHandleOneChangeEventBatch(ctx, cs)

			if err == nil {
				err = persistResumeTokenIfNeeded()
			}
		}

		if err != nil && !errors.Is(err, context.Canceled) {
			csr.logger.Debug().
				Err(err).
				Msg("Sending change stream error.")

			csr.ChangeStreamErrChan <- err

			if !gotwritesOffTimestamp {
				break
			}
		}

<<<<<<< HEAD
		if changeStreamEnded {
			csr.changeStreamRunning = false
			if csr.lastChangeEventTime != nil {
				csr.startAtTs = csr.lastChangeEventTime
=======
		if gotwritesOffTimestamp {
			verifier.mux.Lock()
			verifier.changeStreamRunning = false
			if verifier.lastChangeEventTime != nil {
				verifier.srcStartAtTs = verifier.lastChangeEventTime
>>>>>>> 84979355
			}
			// since we have started Recheck, we must signal that we have
			// finished the change stream changes so that Recheck can continue.
			csr.ChangeStreamDoneChan <- struct{}{}
			break
		}
	}

<<<<<<< HEAD
	infoLog := csr.logger.Info()
	if csr.lastChangeEventTime == nil {
		infoLog = infoLog.Str("changeStreamStopTime", "none")
	} else {
		infoLog = infoLog.Interface("changeStreamStopTime", *csr.lastChangeEventTime)
=======
	infoLog := verifier.logger.Info()
	if verifier.lastChangeEventTime == nil {
		infoLog = infoLog.Str("lastEventTime", "none")
	} else {
		infoLog = infoLog.Interface("lastEventTime", *verifier.lastChangeEventTime)
>>>>>>> 84979355
	}

	infoLog.Msg("Change stream is done.")
}

// StartChangeStream starts the change stream.
func (csr *ChangeStreamReader) StartChangeStream(ctx context.Context) error {
	pipeline := csr.GetChangeStreamFilter()

	opts := options.ChangeStream().
		SetMaxAwaitTime(1 * time.Second).
		SetFullDocument(options.UpdateLookup)

	savedResumeToken, err := csr.loadChangeStreamResumeToken(ctx)
	if err != nil {
		return errors.Wrap(err, "failed to load persisted change stream resume token")
	}

	csStartLogEvent := csr.logger.Info()

	if savedResumeToken != nil {
		logEvent := csStartLogEvent.
			Stringer(csr.resumeTokenDocID(), savedResumeToken)

		ts, err := extractTimestampFromResumeToken(savedResumeToken)
		if err == nil {
			logEvent = addTimestampToLogEvent(ts, logEvent)
		} else {
			csr.logger.Warn().
				Err(err).
				Msg("Failed to extract timestamp from persisted resume token.")
		}

		logEvent.Msg("Starting change stream from persisted resume token.")

		opts = opts.SetStartAfter(savedResumeToken)
	} else {
		csStartLogEvent.Msgf("Starting change stream from current %s cluster time.", csr.readerType)
	}

	sess, err := csr.watcherClient.StartSession()
	if err != nil {
		return errors.Wrap(err, "failed to start session")
	}
	sctx := mongo.NewSessionContext(ctx, sess)
	changeStream, err := csr.watcherClient.Watch(sctx, pipeline, opts)
	if err != nil {
		return errors.Wrap(err, "failed to open change stream")
	}

	err = csr.persistChangeStreamResumeToken(ctx, changeStream)
	if err != nil {
		return err
	}

	csTimestamp, err := extractTimestampFromResumeToken(changeStream.ResumeToken())
	if err != nil {
		return errors.Wrap(err, "failed to extract timestamp from change stream's resume token")
	}

	clusterTime, err := getClusterTimeFromSession(sess)
	if err != nil {
		return errors.Wrap(err, "failed to read cluster time from session")
	}

	csr.startAtTs = &csTimestamp
	if csTimestamp.After(clusterTime) {
		csr.startAtTs = &clusterTime
	}

	csr.changeStreamRunning = true

	go csr.iterateChangeStream(ctx, changeStream)

	return nil
}

func addTimestampToLogEvent(ts primitive.Timestamp, event *zerolog.Event) *zerolog.Event {
	return event.
		Interface("timestamp", ts).
		Time("time", time.Unix(int64(ts.T), int64(0)))
}

func (csr *ChangeStreamReader) getChangeStreamMetadataCollection() *mongo.Collection {
	return csr.metaClient.Database(csr.metaDBName).Collection(metadataChangeStreamCollectionName)
}

func (csr *ChangeStreamReader) loadChangeStreamResumeToken(ctx context.Context) (bson.Raw, error) {
	coll := csr.getChangeStreamMetadataCollection()

	token, err := coll.FindOne(
		ctx,
		bson.D{{"_id", csr.resumeTokenDocID()}},
	).Raw()

	if errors.Is(err, mongo.ErrNoDocuments) {
		return nil, nil
	}

	return token, err
}

func (csr *ChangeStreamReader) String() string {
	return fmt.Sprintf("%s change stream reader", csr.readerType)
}

func (csr *ChangeStreamReader) resumeTokenDocID() string {
	switch csr.readerType {
	case srcReaderType:
		return "srcResumeToken"
	case dstReaderType:
		return "dstResumeToken"
	default:
		panic("unknown readerType: " + csr.readerType)
	}
}

func (csr *ChangeStreamReader) Wait() error {
	if csr.changeStreamRunning {
		csr.logger.Debug().Msgf("%s still running, signalling that writes are done and waiting for change stream to exit", csr)
		csr.ChangeStreamEnderChan <- struct{}{}
		select {
		case err := <-csr.ChangeStreamErrChan:
			csr.logger.Warn().Err(err).
				Msg("Received error from change stream.")
			return err
		case <-csr.ChangeEventBatchChan:
			csr.logger.Debug().
				Msg("Received completion signal from change stream.")
			break
		}
	}
	return nil
}

func (csr *ChangeStreamReader) persistChangeStreamResumeToken(ctx context.Context, cs *mongo.ChangeStream) error {
	token := cs.ResumeToken()

	coll := csr.getChangeStreamMetadataCollection()
	_, err := coll.ReplaceOne(
		ctx,
		bson.D{{"_id", csr.resumeTokenDocID()}},
		token,
		options.Replace().SetUpsert(true),
	)

	if err == nil {
		ts, err := extractTimestampFromResumeToken(token)

		logEvent := csr.logger.Debug()

		if err == nil {
			logEvent = addTimestampToLogEvent(ts, logEvent)
		} else {
			csr.logger.Warn().Err(err).
				Msg("failed to extract resume token timestamp")
		}

		logEvent.Msg("Persisted change stream resume token.")

		return nil
	}

	return errors.Wrapf(err, "failed to persist change stream resume token (%v)", token)
}

func extractTimestampFromResumeToken(resumeToken bson.Raw) (primitive.Timestamp, error) {
	tokenStruct := struct {
		Data string `bson:"_data"`
	}{}

	// Change stream token is always a V1 keystring in the _data field
	err := bson.Unmarshal(resumeToken, &tokenStruct)
	if err != nil {
		return primitive.Timestamp{}, errors.Wrapf(err, "failed to extract %#q from resume token (%v)", "_data", resumeToken)
	}

	resumeTokenBson, err := keystring.KeystringToBson(keystring.V1, tokenStruct.Data)
	if err != nil {
		return primitive.Timestamp{}, err
	}
	// First element is the cluster time we want
	resumeTokenTime, ok := resumeTokenBson[0].Value.(primitive.Timestamp)
	if !ok {
		return primitive.Timestamp{}, errors.Errorf("resume token data's (%+v) first element is of type %T, not a timestamp", resumeTokenBson, resumeTokenBson[0].Value)
	}

	return resumeTokenTime, nil
}

func getClusterTimeFromSession(sess mongo.Session) (primitive.Timestamp, error) {
	ctStruct := struct {
		ClusterTime struct {
			ClusterTime primitive.Timestamp `bson:"clusterTime"`
		} `bson:"$clusterTime"`
	}{}

	clusterTimeRaw := sess.ClusterTime()
	err := bson.Unmarshal(sess.ClusterTime(), &ctStruct)
	if err != nil {
		return primitive.Timestamp{}, errors.Wrapf(err, "failed to find clusterTime in session cluster time document (%v)", clusterTimeRaw)
	}

	return ctStruct.ClusterTime.ClusterTime, nil
}<|MERGE_RESOLUTION|>--- conflicted
+++ resolved
@@ -175,10 +175,6 @@
 	return []bson.D{stage}
 }
 
-<<<<<<< HEAD
-func (csr *ChangeStreamReader) iterateChangeStream(ctx context.Context, cs *mongo.ChangeStream) {
-	defer cs.Close(ctx)
-=======
 // This function reads a single `getMore` response into a slice.
 //
 // Note that this doesn’t care about the writesOff timestamp. Thus,
@@ -200,7 +196,6 @@
 		if cs.Err() != nil {
 			return errors.Wrap(cs.Err(), "change stream iteration failed")
 		}
->>>>>>> 84979355
 
 		if !gotEvent {
 			break
@@ -210,64 +205,44 @@
 			changeEventBatch = make([]ParsedEvent, cs.RemainingBatchLength()+1)
 		}
 
-<<<<<<< HEAD
+		if err := cs.Decode(&changeEventBatch[eventsRead]); err != nil {
+			return errors.Wrapf(err, "failed to decode change event to %T", changeEventBatch[eventsRead])
+		}
+
+		if changeEventBatch[eventsRead].ClusterTime != nil &&
+			(csr.lastChangeEventTime == nil ||
+				csr.lastChangeEventTime.Compare(*changeEventBatch[eventsRead].ClusterTime) < 0) {
+			csr.lastChangeEventTime = changeEventBatch[eventsRead].ClusterTime
+		}
+
+		eventsRead++
+	}
+
+	if eventsRead == 0 {
+		return nil
+	}
+
+	err := verifier.HandleChangeStreamEvents(ctx, changeEventBatch)
+	if err != nil {
+		return errors.Wrap(err, "failed to handle change events")
+	}
+
+	return nil
+}
+
+func (csr *ChangeStreamReader) iterateChangeStream(ctx context.Context, cs *mongo.ChangeStream) {
+	defer cs.Close(ctx)
+
+	var lastPersistedTime time.Time
+
+	persistResumeTokenIfNeeded := func() error {
+		if time.Since(lastPersistedTime) <= minChangeStreamPersistInterval {
+			return nil
+		}
+
 		err := csr.persistChangeStreamResumeToken(ctx, cs)
 		if err == nil {
 			lastPersistedTime = time.Now()
-=======
-		if err := cs.Decode(&changeEventBatch[eventsRead]); err != nil {
-			return errors.Wrapf(err, "failed to decode change event to %T", changeEventBatch[eventsRead])
->>>>>>> 84979355
-		}
-
-		eventsRead++
-	}
-
-	if eventsRead == 0 {
-		return nil
-	}
-
-	err := verifier.HandleChangeStreamEvents(ctx, changeEventBatch)
-	if err != nil {
-		return errors.Wrap(err, "failed to handle change events")
-	}
-
-	return nil
-}
-
-func (verifier *Verifier) iterateChangeStream(ctx context.Context, cs *mongo.ChangeStream) {
-	defer cs.Close(ctx)
-
-	var lastPersistedTime time.Time
-
-<<<<<<< HEAD
-			if changeEventBatch[eventsRead].ClusterTime != nil &&
-				(csr.lastChangeEventTime == nil ||
-					csr.lastChangeEventTime.Compare(*changeEventBatch[eventsRead].ClusterTime) < 0) {
-				csr.lastChangeEventTime = changeEventBatch[eventsRead].ClusterTime
-			}
-
-			eventsRead++
-		}
-
-		if eventsRead > 0 {
-			csr.logger.Debug().Int("eventsCount", eventsRead).Msgf("Received a batch of events.")
-			csr.ChangeEventBatchChan <- changeEventBatch
-			// TODO: run change stream event handler in a verifier goroutine.
-			err := verifier.HandleChangeStreamEvents(ctx, changeEventBatch)
-			if err != nil {
-				return false, errors.Wrap(err, "failed to handle change events")
-			}
-=======
-	persistResumeTokenIfNeeded := func() error {
-		if time.Since(lastPersistedTime) <= minChangeStreamPersistInterval {
-			return nil
-		}
-
-		err := verifier.persistChangeStreamResumeToken(ctx, cs)
-		if err == nil {
-			lastPersistedTime = time.Now()
->>>>>>> 84979355
 		}
 
 		return err
@@ -289,16 +264,10 @@
 		// If the ChangeStreamEnderChan has a message, the user has indicated that
 		// source writes are ended. This means we should exit rather than continue
 		// reading the change stream since there should be no more events.
-<<<<<<< HEAD
-		case <-csr.ChangeStreamEnderChan:
-			csr.logger.Debug().
-				Msg("Change stream thread received shutdown request.")
-=======
 		case writesOffTs := <-verifier.changeStreamWritesOffTsChan:
 			verifier.logger.Debug().
 				Interface("writesOffTimestamp", writesOffTs).
 				Msg("Change stream thread received writesOff timestamp. Finalizing change stream.")
->>>>>>> 84979355
 
 			gotwritesOffTimestamp = true
 
@@ -348,18 +317,10 @@
 			}
 		}
 
-<<<<<<< HEAD
-		if changeStreamEnded {
+		if gotwritesOffTimestamp {
 			csr.changeStreamRunning = false
 			if csr.lastChangeEventTime != nil {
 				csr.startAtTs = csr.lastChangeEventTime
-=======
-		if gotwritesOffTimestamp {
-			verifier.mux.Lock()
-			verifier.changeStreamRunning = false
-			if verifier.lastChangeEventTime != nil {
-				verifier.srcStartAtTs = verifier.lastChangeEventTime
->>>>>>> 84979355
 			}
 			// since we have started Recheck, we must signal that we have
 			// finished the change stream changes so that Recheck can continue.
@@ -368,19 +329,11 @@
 		}
 	}
 
-<<<<<<< HEAD
 	infoLog := csr.logger.Info()
 	if csr.lastChangeEventTime == nil {
-		infoLog = infoLog.Str("changeStreamStopTime", "none")
-	} else {
-		infoLog = infoLog.Interface("changeStreamStopTime", *csr.lastChangeEventTime)
-=======
-	infoLog := verifier.logger.Info()
-	if verifier.lastChangeEventTime == nil {
 		infoLog = infoLog.Str("lastEventTime", "none")
 	} else {
-		infoLog = infoLog.Interface("lastEventTime", *verifier.lastChangeEventTime)
->>>>>>> 84979355
+		infoLog = infoLog.Interface("lastEventTime", *csr.lastChangeEventTime)
 	}
 
 	infoLog.Msg("Change stream is done.")
