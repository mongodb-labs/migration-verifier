--- conflicted
+++ resolved
@@ -87,38 +87,6 @@
 }
 
 func (verifier *Verifier) initializeChangeStreamReaders() {
-<<<<<<< HEAD
-	verifier.srcChangeStreamReader = &ChangeStreamReader{
-		readerType:           src,
-		logger:               verifier.logger,
-		namespaces:           verifier.srcNamespaces,
-		metaDB:               verifier.metaClient.Database(verifier.metaDBName),
-		watcherClient:        verifier.srcClient,
-		clusterInfo:          *verifier.srcClusterInfo,
-		changeStreamRunning:  false,
-		changeEventBatchChan: make(chan changeEventBatch),
-		writesOffTs:          util.NewEventual[bson.Timestamp](),
-		readerError:          util.NewEventual[error](),
-		handlerError:         util.NewEventual[error](),
-		doneChan:             make(chan struct{}),
-		lag:                  msync.NewTypedAtomic(option.None[time.Duration]()),
-	}
-	verifier.dstChangeStreamReader = &ChangeStreamReader{
-		readerType:           dst,
-		logger:               verifier.logger,
-		namespaces:           verifier.dstNamespaces,
-		metaDB:               verifier.metaClient.Database(verifier.metaDBName),
-		watcherClient:        verifier.dstClient,
-		clusterInfo:          *verifier.dstClusterInfo,
-		changeStreamRunning:  false,
-		changeEventBatchChan: make(chan changeEventBatch),
-		writesOffTs:          util.NewEventual[bson.Timestamp](),
-		readerError:          util.NewEventual[error](),
-		handlerError:         util.NewEventual[error](),
-		doneChan:             make(chan struct{}),
-		lag:                  msync.NewTypedAtomic(option.None[time.Duration]()),
-		onDDLEvent:           onDDLEventAllow,
-=======
 	srcReader := &ChangeStreamReader{
 		readerType:    src,
 		namespaces:    verifier.srcNamespaces,
@@ -141,13 +109,12 @@
 		csr.logger = verifier.logger
 		csr.metaDB = verifier.metaClient.Database(verifier.metaDBName)
 		csr.changeEventBatchChan = make(chan changeEventBatch)
-		csr.writesOffTs = util.NewEventual[primitive.Timestamp]()
+		csr.writesOffTs = util.NewEventual[bson.Timestamp]()
 		csr.readerError = util.NewEventual[error]()
 		csr.handlerError = util.NewEventual[error]()
 		csr.doneChan = make(chan struct{})
 		csr.lag = msync.NewTypedAtomic(option.None[time.Duration]())
 		csr.batchSizeHistory = history.New[int](time.Minute)
->>>>>>> 564bc64b
 	}
 }
 
@@ -807,9 +774,6 @@
 	return csr.lag.Load()
 }
 
-<<<<<<< HEAD
-func addTimestampToLogEvent(ts bson.Timestamp, event *zerolog.Event) *zerolog.Event {
-=======
 func (csr *ChangeStreamReader) GetEventsPerSecond() option.Option[float64] {
 	logs := csr.batchSizeHistory.Get()
 	lastLog, hasLogs := lo.Last(logs)
@@ -833,8 +797,7 @@
 	return option.None[float64]()
 }
 
-func addTimestampToLogEvent(ts primitive.Timestamp, event *zerolog.Event) *zerolog.Event {
->>>>>>> 564bc64b
+func addTimestampToLogEvent(ts bson.Timestamp, event *zerolog.Event) *zerolog.Event {
 	return event.
 		Any("timestamp", ts).
 		Time("time", time.Unix(int64(ts.T), int64(0)))
