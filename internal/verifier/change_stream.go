--- conflicted
+++ resolved
@@ -319,13 +319,8 @@
 					break
 				}
 
-<<<<<<< HEAD
-				if curTs == writesOffTs || curTs.After(writesOffTs) {
+				if curTs.After(writesOffTs) {
 					csr.logger.Debug().
-=======
-				if curTs.After(writesOffTs) {
-					verifier.logger.Debug().
->>>>>>> c0c89663
 						Interface("currentTimestamp", curTs).
 						Interface("writesOffTimestamp", writesOffTs).
 						Msg("Change stream has reached the writesOff timestamp. Shutting down.")
