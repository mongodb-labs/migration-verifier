--- conflicted
+++ resolved
@@ -64,14 +64,10 @@
 
 	common.resumeTokenTSExtractor = extractTSFromChangeStreamResumeToken
 
-<<<<<<< HEAD
 	csr := &ChangeStreamReader{ChangeReaderCommon: &common}
 
 	common.createIteratorCb = csr.createChangeStream
 	common.iterateCb = csr.iterateChangeStream
-=======
-	csr := &ChangeStreamReader{ChangeReaderCommon: common}
->>>>>>> 263c9e70
 
 	return csr
 }
