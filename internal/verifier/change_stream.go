--- conflicted
+++ resolved
@@ -391,11 +391,7 @@
 
 	if hasSavedToken {
 		logEvent := csStartLogEvent.
-<<<<<<< HEAD
-			Stringer(resumeTokenDocID(csr.readerType), token)
-=======
-			Stringer(csr.resumeTokenDocID(), resumetoken)
->>>>>>> 835f815a
+			Stringer(resumeTokenDocID(csr.readerType), resumetoken)
 
 		ts, err := csr.resumeTokenTSExtractor(resumetoken)
 		if err == nil {
@@ -424,14 +420,6 @@
 		return bson.Timestamp{}, errors.Wrap(err, "opening change stream")
 	}
 
-<<<<<<< HEAD
-	resumeToken := changeStream.ResumeToken()
-
-	err = csr.persistResumeToken(ctx, resumeToken)
-	if err != nil {
-		changeStream.Close(sctx)
-		return bson.Timestamp{}, err
-=======
 	if !hasSavedToken {
 		// Usually the change stream’s initial response is empty, but sometimes
 		// there are events right away. We can discard those events because
@@ -440,18 +428,17 @@
 			_, _, err := mmongo.GetBatch(ctx, changeStream, nil, nil)
 
 			if err != nil {
-				return nil, nil, bson.Timestamp{}, errors.Wrap(err, "discarding change stream’s initial events")
+				return bson.Timestamp{}, errors.Wrap(err, "discarding change stream’s initial events")
 			}
 		}
 
 		err = csr.persistResumeToken(ctx, changeStream.ResumeToken())
 		if err != nil {
-			return nil, nil, bson.Timestamp{}, errors.Wrapf(err, "persisting initial resume token")
-		}
->>>>>>> 835f815a
-	}
-
-	startTs, err := csr.resumeTokenTSExtractor(resumeToken)
+			return bson.Timestamp{}, errors.Wrapf(err, "persisting initial resume token")
+		}
+	}
+
+	startTs, err := csr.resumeTokenTSExtractor(changeStream.ResumeToken())
 	if err != nil {
 		changeStream.Close(sctx)
 		return bson.Timestamp{}, errors.Wrap(err, "failed to extract timestamp from change stream's resume token")
