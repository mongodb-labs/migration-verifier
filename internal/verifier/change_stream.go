--- conflicted
+++ resolved
@@ -228,13 +228,8 @@
 		eventsRead++
 	}
 
-<<<<<<< HEAD
 	sess := mongo.SessionFromContext(sctx)
-
-	csr.updateLag(sess, cs.ResumeToken())
-=======
 	csr.updateTimes(sess, cs.ResumeToken())
->>>>>>> 32372b96
 
 	if eventsRead == 0 {
 		ri.NoteSuccess("received an empty change stream response")
