package verifier

import (
	"context"
	"fmt"
	"time"

	"github.com/10gen/migration-verifier/internal/keystring"
<<<<<<< HEAD
	"github.com/10gen/migration-verifier/internal/logger"
=======
	"github.com/10gen/migration-verifier/internal/retry"
>>>>>>> bfc46ebc
	"github.com/10gen/migration-verifier/internal/util"
	"github.com/pkg/errors"
	"github.com/rs/zerolog"
	"github.com/samber/mo"
	"go.mongodb.org/mongo-driver/bson"
	"go.mongodb.org/mongo-driver/bson/primitive"
	"go.mongodb.org/mongo-driver/mongo"
	"go.mongodb.org/mongo-driver/mongo/options"
)

const fauxDocSizeForDeleteEvents = 1024

// ParsedEvent contains the fields of an event that we have parsed from 'bson.Raw'.
type ParsedEvent struct {
	ID           interface{}          `bson:"_id"`
	OpType       string               `bson:"operationType"`
	Ns           *Namespace           `bson:"ns,omitempty"`
	DocKey       DocKey               `bson:"documentKey,omitempty"`
	FullDocument bson.Raw             `bson:"fullDocument,omitempty"`
	ClusterTime  *primitive.Timestamp `bson:"clusterTime,omitEmpty"`
}

func (pe *ParsedEvent) String() string {
	return fmt.Sprintf("{OpType: %s, namespace: %s, docID: %v, clusterTime: %v}", pe.OpType, pe.Ns, pe.DocKey.ID, pe.ClusterTime)
}

// DocKey is a deserialized form for the ChangeEvent documentKey field. We currently only care about
// the _id.
type DocKey struct {
	ID interface{} `bson:"_id"`
}

const (
	minChangeStreamPersistInterval     = time.Second * 10
	metadataChangeStreamCollectionName = "changeStream"
)

type UnknownEventError struct {
	Event *ParsedEvent
}

func (uee UnknownEventError) Error() string {
	return fmt.Sprintf("received event with unknown optype: %+v", uee.Event)
}

type ChangeStreamReader struct {
	readerType clusterType

	lastChangeEventTime *primitive.Timestamp
	logger              *logger.Logger
	namespaces          []string
	metaDBName          string

	metaClient    *mongo.Client
	watcherClient *mongo.Client
	buildInfo     *util.BuildInfo

	changeStreamRunning         bool
	ChangeEventBatchChan        chan []ParsedEvent
	ChangeStreamWritesOffTsChan chan primitive.Timestamp
	ChangeStreamErrChan         chan error
	ChangeStreamDoneChan        chan struct{}

	startAtTs *primitive.Timestamp
}

func (verifier *Verifier) initializeChangeStreamReaders() {
	verifier.srcChangeStreamReader = &ChangeStreamReader{
		readerType:                  srcReaderType,
		lastChangeEventTime:         nil,
		logger:                      verifier.logger,
		namespaces:                  verifier.srcNamespaces,
		metaDBName:                  verifier.metaDBName,
		metaClient:                  verifier.metaClient,
		watcherClient:               verifier.srcClient,
		buildInfo:                   verifier.srcBuildInfo,
		changeStreamRunning:         false,
		ChangeEventBatchChan:        make(chan []ParsedEvent),
		ChangeStreamWritesOffTsChan: make(chan primitive.Timestamp),
		ChangeStreamErrChan:         make(chan error),
		ChangeStreamDoneChan:        make(chan struct{}),
		startAtTs:                   nil,
	}
	verifier.dstChangeStreamReader = &ChangeStreamReader{
		readerType:                  dstReaderType,
		lastChangeEventTime:         nil,
		logger:                      verifier.logger,
		namespaces:                  verifier.dstNamespaces,
		metaDBName:                  verifier.metaDBName,
		metaClient:                  verifier.metaClient,
		watcherClient:               verifier.dstClient,
		buildInfo:                   verifier.dstBuildInfo,
		changeStreamRunning:         false,
		ChangeEventBatchChan:        make(chan []ParsedEvent),
		ChangeStreamWritesOffTsChan: make(chan primitive.Timestamp),
		ChangeStreamErrChan:         make(chan error),
		ChangeStreamDoneChan:        make(chan struct{}),
		startAtTs:                   nil,
	}
}

// StartChangeEventHandler starts a goroutine that handles change event batches from the reader.
func (verifier *Verifier) StartChangeEventHandler(ctx context.Context, reader *ChangeStreamReader) {
	go func() {
		for {
			select {
			case <-ctx.Done():
				return
			case batch := <-reader.ChangeEventBatchChan:
				err := verifier.HandleChangeStreamEvents(ctx, batch, reader.readerType)
				if err != nil {
					reader.ChangeStreamErrChan <- err
				}
			}
		}
	}()
}

// HandleChangeStreamEvents performs the necessary work for change stream events after receiving a batch.
func (verifier *Verifier) HandleChangeStreamEvents(ctx context.Context, batch []ParsedEvent, eventOrigin clusterType) error {
	if len(batch) == 0 {
		return nil
	}

	dbNames := make([]string, len(batch))
	collNames := make([]string, len(batch))
	docIDs := make([]interface{}, len(batch))
	dataSizes := make([]int, len(batch))

	for i, changeEvent := range batch {
<<<<<<< HEAD
=======
		if changeEvent.ClusterTime != nil &&
			(verifier.lastChangeEventTime == nil ||
				verifier.lastChangeEventTime.Before(*changeEvent.ClusterTime)) {
			verifier.lastChangeEventTime = changeEvent.ClusterTime
		}
>>>>>>> bfc46ebc
		switch changeEvent.OpType {
		case "delete":
			fallthrough
		case "insert":
			fallthrough
		case "replace":
			fallthrough
		case "update":
			if err := verifier.eventRecorder.AddEvent(&changeEvent); err != nil {
				return errors.Wrapf(err, "failed to augment stats with change event (%+v)", changeEvent)
			}

			var srcDBName, srcCollName string

			// Recheck Docs are keyed by source namespaces.
			// We need to retrieve the source namespaces if change events are from the destination.
			switch eventOrigin {
			case dstReaderType:
				if len(verifier.dstSrcNsMap) == 0 {
					srcDBName = changeEvent.Ns.DB
					srcCollName = changeEvent.Ns.Coll
				} else {
					dstNs := fmt.Sprintf("%s.%s", changeEvent.Ns.DB, changeEvent.Ns.Coll)
					srcNs, exist := verifier.dstSrcNsMap[dstNs]
					if !exist {
						return errors.Errorf("no source namespace corresponding to the destination namepsace %s", dstNs)
					}
					srcDBName, srcCollName = SplitNamespace(srcNs)
				}
			case srcReaderType:
				srcDBName = changeEvent.Ns.DB
				srcCollName = changeEvent.Ns.Coll
			default:
				return errors.Errorf("unknown event origin: %s", eventOrigin)
			}

			dbNames[i] = srcDBName
			collNames[i] = srcCollName
			docIDs[i] = changeEvent.DocKey.ID

			if changeEvent.FullDocument == nil {
				// This happens for deletes and for some updates.
				// The document is probably, but not necessarily, deleted.
				dataSizes[i] = fauxDocSizeForDeleteEvents
			} else {
				// This happens for inserts, replaces, and most updates.
				dataSizes[i] = len(changeEvent.FullDocument)
			}
		default:
			return UnknownEventError{Event: &changeEvent}
		}
	}

	verifier.logger.Debug().
		Int("count", len(docIDs)).
		Msg("Persisting rechecks for change events.")

	return verifier.insertRecheckDocs(ctx, dbNames, collNames, docIDs, dataSizes)
}

// GetChangeStreamFilter returns an aggregation pipeline that filters
// namespaces as per configuration.
//
// Note that this omits verifier.globalFilter because we still need to
// recheck any out-filter documents that may have changed in order to
// account for filter traversals (i.e., updates that change whether a
// document matches the filter).
//
// NB: Ideally we could make the change stream give $bsonSize(fullDocument)
// and omit fullDocument, but $bsonSize was new in MongoDB 4.4, and we still
// want to verify migrations from 4.2. fullDocument is unlikely to be a
// bottleneck anyway.
<<<<<<< HEAD
func (csr *ChangeStreamReader) GetChangeStreamFilter() []bson.D {
	if len(csr.namespaces) == 0 {
		return []bson.D{{bson.E{"$match", bson.D{{"ns.db", bson.D{{"$ne", csr.metaDBName}}}}}}}
	}
	filter := bson.A{}
	for _, ns := range csr.namespaces {
		db, coll := SplitNamespace(ns)
		filter = append(filter, bson.D{{"ns", bson.D{{"db", db}, {"coll", coll}}}})
=======
func (verifier *Verifier) GetChangeStreamFilter() (pipeline mongo.Pipeline) {

	if len(verifier.srcNamespaces) == 0 {
		pipeline = mongo.Pipeline{
			{{"$match", bson.D{
				{"ns.db", bson.D{{"$ne", verifier.metaDBName}}},
			}}},
		}
	} else {
		filter := []bson.D{}
		for _, ns := range verifier.srcNamespaces {
			db, coll := SplitNamespace(ns)
			filter = append(filter, bson.D{
				{"ns", bson.D{
					{"db", db},
					{"coll", coll},
				}},
			})
		}
		pipeline = mongo.Pipeline{
			{{"$match", bson.D{{"$or", filter}}}},
		}
>>>>>>> bfc46ebc
	}

	return append(
		pipeline,
		bson.D{
			{"$unset", []string{
				"updateDescription",
			}},
		},
	)
}

// This function reads a single `getMore` response into a slice.
//
// Note that this doesn’t care about the writesOff timestamp. Thus,
// if writesOff has happened and a `getMore` response’s events straddle
// the writesOff timestamp (i.e., some events precede it & others follow it),
// the verifier will enqueue rechecks from those post-writesOff events. This
// is unideal but shouldn’t impede correctness since post-writesOff events
// shouldn’t really happen anyway by definition.
func (csr *ChangeStreamReader) readAndHandleOneChangeEventBatch(
	ctx context.Context,
	ri *retry.Info,
	cs *mongo.ChangeStream,
) error {
	eventsRead := 0
	var changeEventBatch []ParsedEvent

	for hasEventInBatch := true; hasEventInBatch; hasEventInBatch = cs.RemainingBatchLength() > 0 {
		gotEvent := cs.TryNext(ctx)

		if cs.Err() != nil {
			return errors.Wrap(cs.Err(), "change stream iteration failed")
		}

		if !gotEvent {
			break
		}

		if changeEventBatch == nil {
			changeEventBatch = make([]ParsedEvent, cs.RemainingBatchLength()+1)
		}

		if err := cs.Decode(&changeEventBatch[eventsRead]); err != nil {
			return errors.Wrapf(err, "failed to decode change event to %T", changeEventBatch[eventsRead])
		}

		if changeEventBatch[eventsRead].ClusterTime != nil &&
			(csr.lastChangeEventTime == nil ||
				csr.lastChangeEventTime.Compare(*changeEventBatch[eventsRead].ClusterTime) < 0) {
			csr.lastChangeEventTime = changeEventBatch[eventsRead].ClusterTime
		}

		eventsRead++
	}

	ri.IterationSuccess()

	if eventsRead == 0 {
		return nil
	}

	csr.ChangeEventBatchChan <- changeEventBatch
	return nil
}

<<<<<<< HEAD
func (csr *ChangeStreamReader) iterateChangeStream(ctx context.Context, cs *mongo.ChangeStream) {
	defer cs.Close(ctx)

=======
func (verifier *Verifier) iterateChangeStream(
	ctx context.Context,
	ri *retry.Info,
	cs *mongo.ChangeStream,
) error {
>>>>>>> bfc46ebc
	var lastPersistedTime time.Time

	persistResumeTokenIfNeeded := func() error {
		if time.Since(lastPersistedTime) <= minChangeStreamPersistInterval {
			return nil
		}

		err := csr.persistChangeStreamResumeToken(ctx, cs)
		if err == nil {
			lastPersistedTime = time.Now()
		}

		return err
	}

	for {
		var err error
		var gotwritesOffTimestamp bool

		select {

		// If the context is canceled, return immmediately.
		case <-ctx.Done():
<<<<<<< HEAD
			csr.logger.Debug().
				Err(ctx.Err()).
				Msg("Change stream quitting.")
			return
=======
			return ctx.Err()
>>>>>>> bfc46ebc

		// If the ChangeStreamEnderChan has a message, the user has indicated that
		// source writes are ended. This means we should exit rather than continue
		// reading the change stream since there should be no more events.
		case writesOffTs := <-csr.ChangeStreamWritesOffTsChan:
			csr.logger.Debug().
				Interface("writesOffTimestamp", writesOffTs).
				Msg("Change stream thread received writesOff timestamp. Finalizing change stream.")

			gotwritesOffTimestamp = true

			// Read all change events until the source reports no events.
			// (i.e., the `getMore` call returns empty)
			for {
				var curTs primitive.Timestamp
				curTs, err = extractTimestampFromResumeToken(cs.ResumeToken())
				if err != nil {
					return errors.Wrap(err, "failed to extract timestamp from change stream's resume token")
				}

<<<<<<< HEAD
				if curTs.After(writesOffTs) {
					csr.logger.Debug().
=======
				// writesOffTs never refers to a real event,
				// so we can stop once curTs >= writesOffTs.
				if !curTs.Before(writesOffTs) {
					verifier.logger.Debug().
>>>>>>> bfc46ebc
						Interface("currentTimestamp", curTs).
						Interface("writesOffTimestamp", writesOffTs).
						Msg("Change stream has reached the writesOff timestamp. Shutting down.")

					break
				}

<<<<<<< HEAD
				err = csr.readAndHandleOneChangeEventBatch(ctx, cs)
=======
				err = verifier.readAndHandleOneChangeEventBatch(ctx, ri, cs)
>>>>>>> bfc46ebc

				if err != nil {
					return err
				}
			}

		default:
<<<<<<< HEAD
			err = csr.readAndHandleOneChangeEventBatch(ctx, cs)
=======
			err = verifier.readAndHandleOneChangeEventBatch(ctx, ri, cs)
>>>>>>> bfc46ebc

			if err == nil {
				err = persistResumeTokenIfNeeded()
			}
<<<<<<< HEAD
		}

		if err != nil && !errors.Is(err, context.Canceled) {
			csr.logger.Debug().
				Err(err).
				Msg("Sending change stream error.")

			csr.ChangeStreamErrChan <- err
=======
>>>>>>> bfc46ebc

			if err != nil {
				return err
			}
		}

		if gotwritesOffTimestamp {
			csr.changeStreamRunning = false
			if csr.lastChangeEventTime != nil {
				csr.startAtTs = csr.lastChangeEventTime
			}
			// since we have started Recheck, we must signal that we have
			// finished the change stream changes so that Recheck can continue.
			csr.ChangeStreamDoneChan <- struct{}{}
			break
		}
	}

	infoLog := csr.logger.Info()
	if csr.lastChangeEventTime == nil {
		infoLog = infoLog.Str("lastEventTime", "none")
	} else {
		infoLog = infoLog.Interface("lastEventTime", *csr.lastChangeEventTime)
	}

	infoLog.Msg("Change stream is done.")

	return nil
}

<<<<<<< HEAD
// StartChangeStream starts the change stream.
func (csr *ChangeStreamReader) StartChangeStream(ctx context.Context) error {
	pipeline := csr.GetChangeStreamFilter()

=======
func (verifier *Verifier) createChangeStream(
	ctx context.Context,
) (*mongo.ChangeStream, primitive.Timestamp, error) {
	pipeline := verifier.GetChangeStreamFilter()
>>>>>>> bfc46ebc
	opts := options.ChangeStream().
		SetMaxAwaitTime(1 * time.Second).
		SetFullDocument(options.UpdateLookup)

	if csr.buildInfo.VersionArray[0] >= 6 {
		opts = opts.SetCustomPipeline(bson.M{"showExpandedEvents": true})
	}

	savedResumeToken, err := csr.loadChangeStreamResumeToken(ctx)
	if err != nil {
		return nil, primitive.Timestamp{}, errors.Wrap(err, "failed to load persisted change stream resume token")
	}

	csStartLogEvent := csr.logger.Info()

	if savedResumeToken != nil {
		logEvent := csStartLogEvent.
			Stringer(csr.resumeTokenDocID(), savedResumeToken)

		ts, err := extractTimestampFromResumeToken(savedResumeToken)
		if err == nil {
			logEvent = addTimestampToLogEvent(ts, logEvent)
		} else {
			csr.logger.Warn().
				Err(err).
				Msg("Failed to extract timestamp from persisted resume token.")
		}

		logEvent.Msg("Starting change stream from persisted resume token.")

		opts = opts.SetStartAfter(savedResumeToken)
	} else {
		csStartLogEvent.Msgf("Starting change stream from current %s cluster time.", csr.readerType)
	}

	sess, err := csr.watcherClient.StartSession()
	if err != nil {
		return nil, primitive.Timestamp{}, errors.Wrap(err, "failed to start session")
	}
	sctx := mongo.NewSessionContext(ctx, sess)
	changeStream, err := csr.watcherClient.Watch(sctx, pipeline, opts)
	if err != nil {
		return nil, primitive.Timestamp{}, errors.Wrap(err, "failed to open change stream")
	}

	err = csr.persistChangeStreamResumeToken(ctx, changeStream)
	if err != nil {
		return nil, primitive.Timestamp{}, err
	}

<<<<<<< HEAD
	csTimestamp, err := extractTimestampFromResumeToken(changeStream.ResumeToken())
=======
	startTs, err := extractTimestampFromResumeToken(srcChangeStream.ResumeToken())
>>>>>>> bfc46ebc
	if err != nil {
		return nil, primitive.Timestamp{}, errors.Wrap(err, "failed to extract timestamp from change stream's resume token")
	}

	// With sharded clusters the resume token might lead the cluster time
	// by 1 increment. In that case we need the actual cluster time;
	// otherwise we will get errors.
	clusterTime, err := getClusterTimeFromSession(sess)
	if err != nil {
		return nil, primitive.Timestamp{}, errors.Wrap(err, "failed to read cluster time from session")
	}

<<<<<<< HEAD
	csr.startAtTs = &csTimestamp
	if csTimestamp.After(clusterTime) {
		csr.startAtTs = &clusterTime
	}

	csr.changeStreamRunning = true

	go csr.iterateChangeStream(ctx, changeStream)

=======
	if startTs.After(clusterTime) {
		startTs = clusterTime
	}

	return srcChangeStream, startTs, nil
}

// StartChangeStream starts the change stream.
func (verifier *Verifier) StartChangeStream(ctx context.Context) error {
	// This channel holds the first change stream creation's result, whether
	// success or failure. Rather than using a Result we could make separate
	// Timestamp and error channels, but the single channel is cleaner since
	// there's no chance of "nonsense" like both channels returning a payload.
	initialCreateResultChan := make(chan mo.Result[primitive.Timestamp])

	go func() {
		retryer := retry.New(retry.DefaultDurationLimit)
		retryer = retryer.WithErrorCodes(util.CursorKilled)

		parentThreadWaiting := true

		err := retryer.RunForTransientErrorsOnly(
			ctx,
			verifier.logger,
			func(ri *retry.Info) error {
				srcChangeStream, startTs, err := verifier.createChangeStream(ctx)
				if err != nil {
					if parentThreadWaiting {
						initialCreateResultChan <- mo.Err[primitive.Timestamp](err)
						return nil
					}

					return err
				}

				defer srcChangeStream.Close(ctx)

				if parentThreadWaiting {
					initialCreateResultChan <- mo.Ok(startTs)
					close(initialCreateResultChan)
					parentThreadWaiting = false
				}

				return verifier.iterateChangeStream(ctx, ri, srcChangeStream)
			},
		)

		if err != nil {
			// NB: This failure always happens after the initial change stream
			// creation.
			verifier.changeStreamErrChan <- err
			close(verifier.changeStreamErrChan)
		}
	}()

	result := <-initialCreateResultChan

	startTs, err := result.Get()
	if err != nil {
		return err
	}

	verifier.srcStartAtTs = &startTs

	verifier.mux.Lock()
	verifier.changeStreamRunning = true
	verifier.mux.Unlock()

>>>>>>> bfc46ebc
	return nil
}

func addTimestampToLogEvent(ts primitive.Timestamp, event *zerolog.Event) *zerolog.Event {
	return event.
		Interface("timestamp", ts).
		Time("time", time.Unix(int64(ts.T), int64(0)))
}

func (csr *ChangeStreamReader) getChangeStreamMetadataCollection() *mongo.Collection {
	return csr.metaClient.Database(csr.metaDBName).Collection(metadataChangeStreamCollectionName)
}

func (csr *ChangeStreamReader) loadChangeStreamResumeToken(ctx context.Context) (bson.Raw, error) {
	coll := csr.getChangeStreamMetadataCollection()

	token, err := coll.FindOne(
		ctx,
		bson.D{{"_id", csr.resumeTokenDocID()}},
	).Raw()

	if errors.Is(err, mongo.ErrNoDocuments) {
		return nil, nil
	}

	return token, err
}

func (csr *ChangeStreamReader) String() string {
	return fmt.Sprintf("%s change stream reader", csr.readerType)
}

func (csr *ChangeStreamReader) resumeTokenDocID() string {
	switch csr.readerType {
	case srcReaderType:
		return "srcResumeToken"
	case dstReaderType:
		return "dstResumeToken"
	default:
		panic("unknown readerType: " + csr.readerType)
	}
}

func (csr *ChangeStreamReader) persistChangeStreamResumeToken(ctx context.Context, cs *mongo.ChangeStream) error {
	token := cs.ResumeToken()

	coll := csr.getChangeStreamMetadataCollection()
	_, err := coll.ReplaceOne(
		ctx,
		bson.D{{"_id", csr.resumeTokenDocID()}},
		token,
		options.Replace().SetUpsert(true),
	)

	if err == nil {
		ts, err := extractTimestampFromResumeToken(token)

		logEvent := csr.logger.Debug()

		if err == nil {
			logEvent = addTimestampToLogEvent(ts, logEvent)
		} else {
			csr.logger.Warn().Err(err).
				Msg("failed to extract resume token timestamp")
		}

		logEvent.Msg("Persisted change stream resume token.")

		return nil
	}

	return errors.Wrapf(err, "failed to persist change stream resume token (%v)", token)
}

func extractTimestampFromResumeToken(resumeToken bson.Raw) (primitive.Timestamp, error) {
	tokenStruct := struct {
		Data string `bson:"_data"`
	}{}

	// Change stream token is always a V1 keystring in the _data field
	err := bson.Unmarshal(resumeToken, &tokenStruct)
	if err != nil {
		return primitive.Timestamp{}, errors.Wrapf(err, "failed to extract %#q from resume token (%v)", "_data", resumeToken)
	}

	resumeTokenBson, err := keystring.KeystringToBson(keystring.V1, tokenStruct.Data)
	if err != nil {
		return primitive.Timestamp{}, err
	}
	// First element is the cluster time we want
	resumeTokenTime, ok := resumeTokenBson[0].Value.(primitive.Timestamp)
	if !ok {
		return primitive.Timestamp{}, errors.Errorf("resume token data's (%+v) first element is of type %T, not a timestamp", resumeTokenBson, resumeTokenBson[0].Value)
	}

	return resumeTokenTime, nil
}

func getClusterTimeFromSession(sess mongo.Session) (primitive.Timestamp, error) {
	ctStruct := struct {
		ClusterTime struct {
			ClusterTime primitive.Timestamp `bson:"clusterTime"`
		} `bson:"$clusterTime"`
	}{}

	clusterTimeRaw := sess.ClusterTime()
	err := bson.Unmarshal(sess.ClusterTime(), &ctStruct)
	if err != nil {
		return primitive.Timestamp{}, errors.Wrapf(err, "failed to find clusterTime in session cluster time document (%v)", clusterTimeRaw)
	}

	return ctStruct.ClusterTime.ClusterTime, nil
}<|MERGE_RESOLUTION|>--- conflicted
+++ resolved
@@ -6,11 +6,8 @@
 	"time"
 
 	"github.com/10gen/migration-verifier/internal/keystring"
-<<<<<<< HEAD
 	"github.com/10gen/migration-verifier/internal/logger"
-=======
 	"github.com/10gen/migration-verifier/internal/retry"
->>>>>>> bfc46ebc
 	"github.com/10gen/migration-verifier/internal/util"
 	"github.com/pkg/errors"
 	"github.com/rs/zerolog"
@@ -141,14 +138,6 @@
 	dataSizes := make([]int, len(batch))
 
 	for i, changeEvent := range batch {
-<<<<<<< HEAD
-=======
-		if changeEvent.ClusterTime != nil &&
-			(verifier.lastChangeEventTime == nil ||
-				verifier.lastChangeEventTime.Before(*changeEvent.ClusterTime)) {
-			verifier.lastChangeEventTime = changeEvent.ClusterTime
-		}
->>>>>>> bfc46ebc
 		switch changeEvent.OpType {
 		case "delete":
 			fallthrough
@@ -221,27 +210,16 @@
 // and omit fullDocument, but $bsonSize was new in MongoDB 4.4, and we still
 // want to verify migrations from 4.2. fullDocument is unlikely to be a
 // bottleneck anyway.
-<<<<<<< HEAD
-func (csr *ChangeStreamReader) GetChangeStreamFilter() []bson.D {
+func (csr *ChangeStreamReader) GetChangeStreamFilter() (pipeline mongo.Pipeline) {
 	if len(csr.namespaces) == 0 {
-		return []bson.D{{bson.E{"$match", bson.D{{"ns.db", bson.D{{"$ne", csr.metaDBName}}}}}}}
-	}
-	filter := bson.A{}
-	for _, ns := range csr.namespaces {
-		db, coll := SplitNamespace(ns)
-		filter = append(filter, bson.D{{"ns", bson.D{{"db", db}, {"coll", coll}}}})
-=======
-func (verifier *Verifier) GetChangeStreamFilter() (pipeline mongo.Pipeline) {
-
-	if len(verifier.srcNamespaces) == 0 {
 		pipeline = mongo.Pipeline{
 			{{"$match", bson.D{
-				{"ns.db", bson.D{{"$ne", verifier.metaDBName}}},
+				{"ns.db", bson.D{{"$ne", csr.metaDBName}}},
 			}}},
 		}
 	} else {
 		filter := []bson.D{}
-		for _, ns := range verifier.srcNamespaces {
+		for _, ns := range csr.namespaces {
 			db, coll := SplitNamespace(ns)
 			filter = append(filter, bson.D{
 				{"ns", bson.D{
@@ -253,7 +231,6 @@
 		pipeline = mongo.Pipeline{
 			{{"$match", bson.D{{"$or", filter}}}},
 		}
->>>>>>> bfc46ebc
 	}
 
 	return append(
@@ -303,7 +280,7 @@
 
 		if changeEventBatch[eventsRead].ClusterTime != nil &&
 			(csr.lastChangeEventTime == nil ||
-				csr.lastChangeEventTime.Compare(*changeEventBatch[eventsRead].ClusterTime) < 0) {
+				csr.lastChangeEventTime.Before(*changeEventBatch[eventsRead].ClusterTime)) {
 			csr.lastChangeEventTime = changeEventBatch[eventsRead].ClusterTime
 		}
 
@@ -320,17 +297,11 @@
 	return nil
 }
 
-<<<<<<< HEAD
-func (csr *ChangeStreamReader) iterateChangeStream(ctx context.Context, cs *mongo.ChangeStream) {
-	defer cs.Close(ctx)
-
-=======
-func (verifier *Verifier) iterateChangeStream(
+func (csr *ChangeStreamReader) iterateChangeStream(
 	ctx context.Context,
 	ri *retry.Info,
 	cs *mongo.ChangeStream,
 ) error {
->>>>>>> bfc46ebc
 	var lastPersistedTime time.Time
 
 	persistResumeTokenIfNeeded := func() error {
@@ -354,14 +325,7 @@
 
 		// If the context is canceled, return immmediately.
 		case <-ctx.Done():
-<<<<<<< HEAD
-			csr.logger.Debug().
-				Err(ctx.Err()).
-				Msg("Change stream quitting.")
-			return
-=======
 			return ctx.Err()
->>>>>>> bfc46ebc
 
 		// If the ChangeStreamEnderChan has a message, the user has indicated that
 		// source writes are ended. This means we should exit rather than continue
@@ -382,15 +346,10 @@
 					return errors.Wrap(err, "failed to extract timestamp from change stream's resume token")
 				}
 
-<<<<<<< HEAD
-				if curTs.After(writesOffTs) {
-					csr.logger.Debug().
-=======
 				// writesOffTs never refers to a real event,
 				// so we can stop once curTs >= writesOffTs.
 				if !curTs.Before(writesOffTs) {
-					verifier.logger.Debug().
->>>>>>> bfc46ebc
+					csr.logger.Debug().
 						Interface("currentTimestamp", curTs).
 						Interface("writesOffTimestamp", writesOffTs).
 						Msg("Change stream has reached the writesOff timestamp. Shutting down.")
@@ -398,11 +357,7 @@
 					break
 				}
 
-<<<<<<< HEAD
-				err = csr.readAndHandleOneChangeEventBatch(ctx, cs)
-=======
-				err = verifier.readAndHandleOneChangeEventBatch(ctx, ri, cs)
->>>>>>> bfc46ebc
+				err = csr.readAndHandleOneChangeEventBatch(ctx, ri, cs)
 
 				if err != nil {
 					return err
@@ -410,26 +365,11 @@
 			}
 
 		default:
-<<<<<<< HEAD
-			err = csr.readAndHandleOneChangeEventBatch(ctx, cs)
-=======
-			err = verifier.readAndHandleOneChangeEventBatch(ctx, ri, cs)
->>>>>>> bfc46ebc
+			err = csr.readAndHandleOneChangeEventBatch(ctx, ri, cs)
 
 			if err == nil {
 				err = persistResumeTokenIfNeeded()
 			}
-<<<<<<< HEAD
-		}
-
-		if err != nil && !errors.Is(err, context.Canceled) {
-			csr.logger.Debug().
-				Err(err).
-				Msg("Sending change stream error.")
-
-			csr.ChangeStreamErrChan <- err
-=======
->>>>>>> bfc46ebc
 
 			if err != nil {
 				return err
@@ -460,17 +400,10 @@
 	return nil
 }
 
-<<<<<<< HEAD
-// StartChangeStream starts the change stream.
-func (csr *ChangeStreamReader) StartChangeStream(ctx context.Context) error {
-	pipeline := csr.GetChangeStreamFilter()
-
-=======
-func (verifier *Verifier) createChangeStream(
+func (csr *ChangeStreamReader) createChangeStream(
 	ctx context.Context,
 ) (*mongo.ChangeStream, primitive.Timestamp, error) {
-	pipeline := verifier.GetChangeStreamFilter()
->>>>>>> bfc46ebc
+	pipeline := csr.GetChangeStreamFilter()
 	opts := options.ChangeStream().
 		SetMaxAwaitTime(1 * time.Second).
 		SetFullDocument(options.UpdateLookup)
@@ -521,11 +454,7 @@
 		return nil, primitive.Timestamp{}, err
 	}
 
-<<<<<<< HEAD
-	csTimestamp, err := extractTimestampFromResumeToken(changeStream.ResumeToken())
-=======
 	startTs, err := extractTimestampFromResumeToken(srcChangeStream.ResumeToken())
->>>>>>> bfc46ebc
 	if err != nil {
 		return nil, primitive.Timestamp{}, errors.Wrap(err, "failed to extract timestamp from change stream's resume token")
 	}
@@ -538,17 +467,6 @@
 		return nil, primitive.Timestamp{}, errors.Wrap(err, "failed to read cluster time from session")
 	}
 
-<<<<<<< HEAD
-	csr.startAtTs = &csTimestamp
-	if csTimestamp.After(clusterTime) {
-		csr.startAtTs = &clusterTime
-	}
-
-	csr.changeStreamRunning = true
-
-	go csr.iterateChangeStream(ctx, changeStream)
-
-=======
 	if startTs.After(clusterTime) {
 		startTs = clusterTime
 	}
@@ -611,13 +529,10 @@
 		return err
 	}
 
-	verifier.srcStartAtTs = &startTs
-
-	verifier.mux.Lock()
-	verifier.changeStreamRunning = true
-	verifier.mux.Unlock()
-
->>>>>>> bfc46ebc
+	csr.startAtTs = &startTs
+
+	csr.changeStreamRunning = true
+
 	return nil
 }
 
