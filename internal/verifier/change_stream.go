package verifier

import (
	"context"
	"fmt"
	"time"

	"github.com/10gen/migration-verifier/internal/keystring"
	"github.com/10gen/migration-verifier/internal/retry"
	"github.com/10gen/migration-verifier/internal/util"
	"github.com/10gen/migration-verifier/internal/verifier/namespaces"
	"github.com/10gen/migration-verifier/mbson"
	"github.com/10gen/migration-verifier/mmongo"
	"github.com/10gen/migration-verifier/option"
	mapset "github.com/deckarep/golang-set/v2"
	clone "github.com/huandu/go-clone/generic"
	"github.com/pkg/errors"
	"go.mongodb.org/mongo-driver/v2/bson"
	"go.mongodb.org/mongo-driver/v2/mongo"
	"go.mongodb.org/mongo-driver/v2/mongo/options"
	"golang.org/x/exp/slices"
)

var supportedEventOpTypes = mapset.NewSet(
	"insert",
	"update",
	"replace",
	"delete",
)

const (
	maxChangeStreamAwaitTime = time.Second

	ChangeReaderOptChangeStream = "changeStream"
)

type UnknownEventError struct {
	Event bson.Raw
}

func (uee UnknownEventError) Error() string {
	return fmt.Sprintf("received event with unknown optype: %+v", uee.Event)
}

type ChangeStreamReader struct {
	changeStream *mongo.ChangeStream
	ChangeReaderCommon
}

var _ changeReader = &ChangeStreamReader{}

func (v *Verifier) newChangeStreamReader(
	namespaces []string,
	cluster whichCluster,
	client *mongo.Client,
	clusterInfo util.ClusterInfo,
) *ChangeStreamReader {
	common := newChangeReaderCommon(cluster)
	common.namespaces = namespaces
	common.readerType = cluster
	common.watcherClient = client
	common.clusterInfo = clusterInfo

	common.logger = v.logger
	common.metaDB = v.metaClient.Database(v.metaDBName)

	common.resumeTokenTSExtractor = extractTSFromChangeStreamResumeToken

	csr := &ChangeStreamReader{ChangeReaderCommon: common}

	csr.createIteratorCb = csr.createChangeStream
	csr.iterateCb = csr.iterateChangeStream

	return csr
}

// GetChangeStreamFilter returns an aggregation pipeline that filters
// namespaces as per configuration.
//
// Note that this omits verifier.globalFilter because we still need to
// recheck any out-filter documents that may have changed in order to
// account for filter traversals (i.e., updates that change whether a
// document matches the filter).
//
// NB: Ideally we could make the change stream give $bsonSize(fullDocument)
// and omit fullDocument, but $bsonSize was new in MongoDB 4.4, and we still
// want to verify migrations from 4.2. fullDocument is unlikely to be a
// bottleneck anyway.
func (csr *ChangeStreamReader) GetChangeStreamFilter() (pipeline mongo.Pipeline) {
	if len(csr.namespaces) == 0 {
		pipeline = mongo.Pipeline{
			{{"$match", util.ExcludePrefixesQuery(
				"ns.db",
				append(
					slices.Clone(namespaces.ExcludedDBPrefixes),
					csr.metaDB.Name(),
				),
			)}},
		}
	} else {
		filter := []bson.D{}
		for _, ns := range csr.namespaces {
			db, coll := SplitNamespace(ns)
			filter = append(filter, bson.D{
				{"ns", bson.D{
					{"db", db},
					{"coll", coll},
				}},
			})
		}
		pipeline = mongo.Pipeline{
			{{"$match", bson.D{{"$or", filter}}}},
		}
	}

	pipeline = append(
		pipeline,
		bson.D{
			{"$addFields", bson.D{
				{"_docID", "$documentKey._id"},

				{"updateDescription", "$$REMOVE"},
				{"wallTime", "$$REMOVE"},
				{"documentKey", "$$REMOVE"},
			}},
		},
	)

	if util.ClusterHasBSONSize([2]int(csr.clusterInfo.VersionArray)) {
		pipeline = append(
			pipeline,
			bson.D{
				{"$addFields", bson.D{
					{"_fullDocLen", bson.D{{"$bsonSize", "$fullDocument"}}},
					{"fullDocument", "$$REMOVE"},
				}},
			},
		)
	}

	return pipeline
}

// This function reads a single `getMore` response into a slice.
//
// Note that this doesn’t care about the writesOff timestamp. Thus,
// if writesOff has happened and a `getMore` response’s events straddle
// the writesOff timestamp (i.e., some events precede it & others follow it),
// the verifier will enqueue rechecks from those post-writesOff events. This
// is unideal but shouldn’t impede correctness since post-writesOff events
// shouldn’t really happen anyway by definition.
func (csr *ChangeStreamReader) readAndHandleOneChangeEventBatch(
	sctx context.Context,
	ri *retry.FuncInfo,
	cs *mongo.ChangeStream,
) error {
	eventsRead := 0
	var changeEvents []ParsedEvent

	latestEvent := option.None[ParsedEvent]()

	var batchTotalBytes int
	for hasEventInBatch := true; hasEventInBatch; hasEventInBatch = cs.RemainingBatchLength() > 0 {
		gotEvent := cs.TryNext(sctx)

		if cs.Err() != nil {
			return errors.Wrap(cs.Err(), "change stream iteration failed")
		}

		if !gotEvent {
			break
		}

		if changeEvents == nil {
			batchSize := cs.RemainingBatchLength() + 1

			ri.NoteSuccess("received a batch of %d change event(s)", batchSize)

			changeEvents = make([]ParsedEvent, batchSize)
		}

		batchTotalBytes += len(cs.Current)

		if err := (&changeEvents[eventsRead]).UnmarshalFromBSON(cs.Current); err != nil {
			return errors.Wrapf(err, "failed to decode change event to %T", changeEvents[eventsRead])
		}

		// This only logs in tests.
		csr.logger.Trace().
			Stringer("changeStream", csr).
			Any("event", changeEvents[eventsRead]).
			Int("eventsPreviouslyReadInBatch", eventsRead).
			Int("batchEvents", len(changeEvents)).
			Int("batchBytes", batchTotalBytes).
			Msg("Received a change event.")

		opType := changeEvents[eventsRead].OpType
		if !supportedEventOpTypes.Contains(opType) {

			// We expect certain DDL events on the destination as part of
			// a migration. For example, mongosync enables indexes’ uniqueness
			// constraints and sets capped collection sizes, and sometimes
			// indexes are created after initial sync.

			if csr.onDDLEvent == onDDLEventAllow {
				csr.logIgnoredDDL(cs.Current)

				// Discard this event, then keep reading.
				changeEvents = changeEvents[:len(changeEvents)-1]

				continue
			} else {
				return UnknownEventError{Event: clone.Clone(cs.Current)}
			}
		}

		// This shouldn’t happen, but just in case:
		if changeEvents[eventsRead].Ns == nil {
			return errors.Errorf("Change event lacks a namespace: %+v", changeEvents[eventsRead])
		}

		eventTime := changeEvents[eventsRead].ClusterTime
		if eventTime != nil && csr.lastChangeEventTime.Load().OrZero().Before(*eventTime) {
			csr.lastChangeEventTime.Store(option.Some(*eventTime))
			latestEvent = option.Some(changeEvents[eventsRead])
		}

		eventsRead++
	}

	sess := mongo.SessionFromContext(sctx)
	csr.updateTimes(sess, cs.ResumeToken())

	if event, has := latestEvent.Get(); has {
		csr.logger.Trace().
			Stringer("changeStreamReader", csr).
			Any("event", event).
			Msg("Updated lastChangeEventTime.")
	}

	ri.NoteSuccess("parsed %d-event batch", len(changeEvents))

	// NB: We send even “empty” batches to the persistor thread because
	// even with 0 events there is still a new resume token.
	select {
<<<<<<< HEAD
	case <-ctx.Done():
		return util.WrapCtxErrWithCause(ctx)
	case csr.changeEventBatchChan <- changeEventBatch{
=======
	case <-sctx.Done():
		return util.WrapCtxErrWithCause(sctx)
	case csr.eventBatchChan <- eventBatch{
>>>>>>> 4d508c03
		events:      changeEvents,
		resumeToken: cs.ResumeToken(),
	}:
	}

	ri.NoteSuccess("sent %d-event batch to handler", len(changeEvents))

	return nil
}

func (csr *ChangeStreamReader) iterateChangeStream(
	ctx context.Context,
	ri *retry.FuncInfo,
	sess *mongo.Session,
) error {
	sctx := mongo.NewSessionContext(ctx, sess)

	cs := csr.changeStream

	defer cs.Close(sctx)

	for {
		var err error
		var gotwritesOffTimestamp bool

		select {

		// If the context is canceled, return immmediately.
		case <-ctx.Done():
			err := util.WrapCtxErrWithCause(ctx)

			csr.logger.Debug().
				Err(err).
				Stringer("changeStreamReader", csr).
				Msg("Stopping iteration.")

			return err

		// If the ChangeStreamEnderChan has a message, the user has indicated that
		// source writes are ended and the migration tool is finished / committed.
		// This means we should exit rather than continue reading the change stream
		// since there should be no more events.
		case <-csr.writesOffTs.Ready():
			writesOffTs := csr.writesOffTs.Get()

			csr.logger.Debug().
				Any("writesOffTimestamp", writesOffTs).
				Msgf("%s received writesOff timestamp. Finalizing change stream.", csr)

			gotwritesOffTimestamp = true

			// Read change events until the stream reaches the writesOffTs.
			// (i.e., the `getMore` call returns empty)
			for {
				var curTs bson.Timestamp
				curTs, err = csr.resumeTokenTSExtractor(cs.ResumeToken())
				if err != nil {
					return errors.Wrap(err, "failed to extract timestamp from change stream's resume token")
				}

				// writesOffTs never refers to a real event,
				// so we can stop once curTs >= writesOffTs.
				if !curTs.Before(writesOffTs) {
					csr.logger.Debug().
						Any("currentTimestamp", curTs).
						Any("writesOffTimestamp", writesOffTs).
						Msgf("%s has reached the writesOff timestamp. Shutting down.", csr)

					break
				}

				err = csr.readAndHandleOneChangeEventBatch(sctx, ri, cs)

				if err != nil {
					return errors.Wrap(err, "finishing change stream after writes-off")
				}
			}

		default:
			err = csr.readAndHandleOneChangeEventBatch(sctx, ri, cs)

			if err != nil {
				return err
			}
		}

		if gotwritesOffTimestamp {
			csr.running = false
			if ts, has := csr.lastChangeEventTime.Load().Get(); has {
				csr.startAtTs = &ts
			}

			break
		}
	}

	infoLog := csr.logger.Info()
	if ts, has := csr.lastChangeEventTime.Load().Get(); has {
		infoLog = infoLog.Any("lastEventTime", ts)
	} else {
		infoLog = infoLog.Str("lastEventTime", "none")
	}

	infoLog.
		Stringer("reader", csr).
		Msg("Change stream reader is done.")

	return nil
}

func (csr *ChangeStreamReader) createChangeStream(
	ctx context.Context,
	sess *mongo.Session,
) (bson.Timestamp, error) {
	pipeline := csr.GetChangeStreamFilter()
	opts := options.ChangeStream().
		SetMaxAwaitTime(maxChangeStreamAwaitTime)

	if csr.clusterInfo.VersionArray[0] >= 6 {
		opts = opts.SetCustomPipeline(
			bson.M{
				"showSystemEvents":   true,
				"showExpandedEvents": true,
			},
		)
	}

	savedResumeToken, err := csr.loadResumeToken(ctx)
	if err != nil {
		return bson.Timestamp{}, errors.Wrap(err, "failed to load persisted change stream resume token")
	}

	csStartLogEvent := csr.logger.Info()

	resumetoken, hasSavedToken := savedResumeToken.Get()

	if hasSavedToken {
		logEvent := csStartLogEvent.
			Stringer(resumeTokenDocID(csr.readerType), resumetoken)

		ts, err := csr.resumeTokenTSExtractor(resumetoken)
		if err == nil {
			logEvent = addTimestampToLogEvent(ts, logEvent)
		} else {
			csr.logger.Warn().
				Err(err).
				Msg("Failed to extract timestamp from persisted resume token.")
		}

		logEvent.Msg("Starting change stream from persisted resume token.")

		if util.ClusterHasChangeStreamStartAfter([2]int(csr.clusterInfo.VersionArray)) {
			opts = opts.SetStartAfter(resumetoken)
		} else {
			opts = opts.SetResumeAfter(resumetoken)
		}
	} else {
		csStartLogEvent.Msgf("Starting change stream from current %s cluster time.", csr.readerType)
	}

	sctx := mongo.NewSessionContext(ctx, sess)

	changeStream, err := csr.watcherClient.Watch(sctx, pipeline, opts)
	if err != nil {
		return bson.Timestamp{}, errors.Wrap(err, "opening change stream")
	}

	if !hasSavedToken {
		// Usually the change stream’s initial response is empty, but sometimes
		// there are events right away. We can discard those events because
		// they’ve already happened, and our initial scan is yet to come.
		if len(changeStream.ResumeToken()) == 0 {
			_, _, err := mmongo.GetBatch(ctx, changeStream, nil, nil)

			if err != nil {
				return bson.Timestamp{}, errors.Wrap(err, "discarding change stream’s initial events")
			}
		}

		err = csr.persistResumeToken(ctx, changeStream.ResumeToken())
		if err != nil {
			return bson.Timestamp{}, errors.Wrapf(err, "persisting initial resume token")
		}
	}

	startTs, err := csr.resumeTokenTSExtractor(changeStream.ResumeToken())
	if err != nil {
		changeStream.Close(sctx)
		return bson.Timestamp{}, errors.Wrap(err, "failed to extract timestamp from change stream's resume token")
	}

	// With sharded clusters the resume token might lead the cluster time
	// by 1 increment. In that case we need the actual cluster time;
	// otherwise we will get errors.
	clusterTime, err := util.GetClusterTimeFromSession(sess)
	if err != nil {
		changeStream.Close(sctx)
		return bson.Timestamp{}, errors.Wrap(err, "failed to read cluster time from session")
	}

	if startTs.After(clusterTime) {
		csr.logger.Debug().
			Any("resumeTokenTimestamp", startTs).
			Any("clusterTime", clusterTime).
			Stringer("changeStreamReader", csr).
			Msg("Cluster time predates resume token; using it as start timestamp.")

		startTs = clusterTime
	} else {
		csr.logger.Debug().
			Any("resumeTokenTimestamp", startTs).
			Stringer("changeStreamReader", csr).
			Msg("Got start timestamp from change stream.")
	}

	csr.changeStream = changeStream

	return startTs, nil
}

func (csr *ChangeStreamReader) String() string {
	return fmt.Sprintf("%s change stream reader", csr.readerType)
}

func extractTSFromChangeStreamResumeToken(resumeToken bson.Raw) (bson.Timestamp, error) {
	if len(resumeToken) == 0 {
		panic("internal error: resume token is empty but should never be")
	}

	// Change stream token is always a V1 keystring in the _data field
	tokenDataRV, err := resumeToken.LookupErr("_data")

	if err != nil {
		return bson.Timestamp{}, errors.Wrapf(err, "extracting %#q from resume token (%v)", "_data", resumeToken)
	}

	tokenData, err := mbson.CastRawValue[string](tokenDataRV)
	if err != nil {
		return bson.Timestamp{}, errors.Wrapf(err, "parsing resume token (%v)", resumeToken)
	}

	resumeTokenBson, err := keystring.KeystringToBson(keystring.V1, tokenData)
	if err != nil {
		return bson.Timestamp{}, err
	}
	// First element is the cluster time we want
	resumeTokenTime, ok := resumeTokenBson[0].Value.(bson.Timestamp)
	if !ok {
		return bson.Timestamp{}, errors.Errorf("resume token data's (%+v) first element is of type %T, not a timestamp", resumeTokenBson, resumeTokenBson[0].Value)
	}

	return resumeTokenTime, nil
}<|MERGE_RESOLUTION|>--- conflicted
+++ resolved
@@ -243,15 +243,9 @@
 	// NB: We send even “empty” batches to the persistor thread because
 	// even with 0 events there is still a new resume token.
 	select {
-<<<<<<< HEAD
-	case <-ctx.Done():
-		return util.WrapCtxErrWithCause(ctx)
-	case csr.changeEventBatchChan <- changeEventBatch{
-=======
 	case <-sctx.Done():
 		return util.WrapCtxErrWithCause(sctx)
 	case csr.eventBatchChan <- eventBatch{
->>>>>>> 4d508c03
 		events:      changeEvents,
 		resumeToken: cs.ResumeToken(),
 	}:
