--- conflicted
+++ resolved
@@ -218,16 +218,11 @@
 
 	// Now that we’ve initialized verifier.generation we can
 	// start the change readers.
-<<<<<<< HEAD
-	verifier.initializeChangeReaders()
-	//verifier.mux.Unlock()
-=======
 	err = verifier.initializeChangeReaders()
 
 	if err != nil {
 		return err
 	}
->>>>>>> 2b713c2f
 
 	err = retry.New().WithCallback(
 		func(ctx context.Context, _ *retry.FuncInfo) error {
@@ -256,22 +251,6 @@
 		return err
 	}
 
-<<<<<<< HEAD
-	// Log the verification status when initially booting up so it's easy to see the current state
-	verificationStatus, err := verifier.getVerificationStatusForGeneration(ctx, verifier.generation)
-	if err != nil {
-		return errors.Wrapf(
-			err,
-			"failed to retrieve verification status",
-		)
-	} else {
-		verifier.logger.Debug().
-			Any("status", verificationStatus).
-			Msg("Initial verification phase.")
-	}
-
-=======
->>>>>>> 2b713c2f
 	err = verifier.CreateInitialTasksIfNeeded(ctx)
 	if err != nil {
 		return err
@@ -281,10 +260,6 @@
 
 	// Now enter the multi-generational steady check state
 	for {
-<<<<<<< HEAD
-		//verifier.mux.Lock()
-=======
->>>>>>> 2b713c2f
 		err = retry.New().WithCallback(
 			func(ctx context.Context, _ *retry.FuncInfo) error {
 				return verifier.persistGenerationWhileLocked(ctx)
@@ -297,15 +272,6 @@
 			return errors.Wrapf(err, "failed to persist generation (%d)", verifier.generation)
 		}
 
-<<<<<<< HEAD
-		verifier.generationStartTime = time.Now()
-		verifier.srcEventRecorder.Reset()
-		verifier.dstEventRecorder.Reset()
-
-		verifier.mux.Unlock()
-
-=======
->>>>>>> 2b713c2f
 		err := verifier.CheckWorker(ctx)
 		if err != nil {
 			return err
@@ -376,12 +342,9 @@
 		// on enqueued rechecks. Meanwhile, generaiton 3’s recheck tasks will
 		// derive from rechecks enqueued during generation 2.
 		verifier.generation++
-<<<<<<< HEAD
-=======
 		verifier.generationStartTime = time.Now()
 		verifier.srcChangeReader.getEventRecorder().Reset()
 		verifier.dstChangeReader.getEventRecorder().Reset()
->>>>>>> 2b713c2f
 		verifier.mux.Unlock()
 
 		// Generation of recheck tasks can partial-fail. The following will
