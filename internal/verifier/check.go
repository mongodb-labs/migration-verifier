--- conflicted
+++ resolved
@@ -334,13 +334,9 @@
 		// on enqueued rechecks. Meanwhile, generaiton 3’s recheck tasks will
 		// derive from rechecks enqueued during generation 2.
 		verifier.generation++
-<<<<<<< HEAD
-=======
 		verifier.generationStartTime = time.Now()
 		verifier.srcChangeReader.getEventRecorder().Reset()
 		verifier.dstChangeReader.getEventRecorder().Reset()
-		verifier.phase = Recheck
->>>>>>> 00ea91e8
 		verifier.mux.Unlock()
 
 		// Generation of recheck tasks can partial-fail. The following will
