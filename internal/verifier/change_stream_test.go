--- conflicted
+++ resolved
@@ -344,11 +344,7 @@
 func (suite *IntegrationTestSuite) fetchPendingVerifierRechecks(ctx context.Context, verifier *Verifier) []bson.M {
 	recheckDocs := []bson.M{}
 
-<<<<<<< HEAD
 	recheckColl := verifier.getRecheckQueueCollection(1 + verifier.generation)
-	cursor, err := recheckColl.Find(ctx, bson.D{})
-=======
-	recheckColl := verifier.getRecheckQueueCollection(verifier.generation)
 	cursor, err := recheckColl.Aggregate(
 		ctx,
 		mongo.Pipeline{
@@ -364,7 +360,6 @@
 			}}},
 		},
 	)
->>>>>>> 17f7c8d0
 
 	if !errors.Is(err, mongo.ErrNoDocuments) {
 		suite.Require().NoError(err)
