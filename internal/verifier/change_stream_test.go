--- conflicted
+++ resolved
@@ -316,7 +316,6 @@
 	)
 
 	suite.Assert().Equal(
-<<<<<<< HEAD
 		suite.DBNameForTest(),
 		recheckDocs[0].DB,
 		"recheck DB should be as expected",
@@ -332,16 +331,6 @@
 		mbson.MustConvertToRawValue("heyhey"),
 		recheckDocs[0].DocID,
 		"recheck doc ID should be as expected",
-=======
-		bson.M{
-			"db":    suite.DBNameForTest(),
-			"coll":  "testColl",
-			"docID": "heyhey",
-		},
-		recheckDocs[0]["_id"],
-		"recheck doc (%v) should have expected ID",
-		recheckDocs[0],
->>>>>>> d7ce1765
 	)
 }
 
