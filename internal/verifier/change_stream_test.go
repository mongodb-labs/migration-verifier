--- conflicted
+++ resolved
@@ -370,24 +370,12 @@
 		"last-inserted doc shows as recheck",
 	)
 
-<<<<<<< HEAD
 	assert.ElementsMatch(
 		suite.T(),
 		insertedIDs,
 		foundIDs,
 		"all source docs should be rechecked",
 	)
-=======
-	sess := lo.Must(verifier2.verificationDatabase().Client().StartSession())
-	sctx := mongo.NewSessionContext(ctx, sess)
-
-	rechecks := suite.fetchPendingVerifierRechecks(sctx, verifier2)
-	if !assert.EqualValues(suite.T(), lastDocID, len(rechecks), "all source docs should be rechecked") {
-		for _, recheck := range rechecks {
-			suite.T().Logf("found recheck: %v", recheck)
-		}
-	}
->>>>>>> c5053a4a
 }
 
 // TestChangeStreamResumability creates a verifier, starts its change stream,
