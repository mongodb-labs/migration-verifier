--- conflicted
+++ resolved
@@ -69,13 +69,8 @@
 
 	err := verifier.PersistChangeEvents(
 		ctx,
-<<<<<<< HEAD
 		eventBatch{events: mslices.Of(event)},
-		src,
-=======
-		changeEventBatch{events: mslices.Of(event)},
 		verifier.srcChangeReader,
->>>>>>> 32372b96
 	)
 	suite.Require().NoError(err)
 
