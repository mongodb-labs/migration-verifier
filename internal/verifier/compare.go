package verifier

import (
	"bytes"
	"cmp"
	"context"
	"fmt"
	"time"

	"github.com/10gen/migration-verifier/chanutil"
	"github.com/10gen/migration-verifier/contextplus"
	"github.com/10gen/migration-verifier/dockey"
	"github.com/10gen/migration-verifier/internal/retry"
	"github.com/10gen/migration-verifier/internal/types"
	"github.com/10gen/migration-verifier/internal/util"
	"github.com/10gen/migration-verifier/option"
	pool "github.com/libp2p/go-buffer-pool"
	"github.com/pkg/errors"
	"go.mongodb.org/mongo-driver/v2/bson"
	"go.mongodb.org/mongo-driver/v2/mongo"
	"go.mongodb.org/mongo-driver/v2/mongo/options"
	"golang.org/x/exp/slices"
)

const (
	readTimeout = 10 * time.Minute

	// When comparing documents via hash, we store the document key as an
	// embedded document. This is the name of the field that stores the
	// document key.
	docKeyInHashedCompare = "k"
)

type docWithTs struct {
	doc bson.Raw
	ts  bson.Timestamp
}

func (verifier *Verifier) FetchAndCompareDocuments(
	givenCtx context.Context,
	workerNum int,
	task *VerificationTask,
) (
	[]VerificationResult,
	types.DocumentCount,
	types.ByteCount,
	error,
) {
	var srcChannel, dstChannel <-chan docWithTs
	var readSrcCallback, readDstCallback func(context.Context, *retry.FuncInfo) error

	results := []VerificationResult{}
	var docCount types.DocumentCount
	var byteCount types.ByteCount

	retryer := retry.New().WithDescription(
		"comparing task %v's documents (namespace: %s)",
		task.PrimaryKey,
		task.QueryFilter.Namespace,
	)

	err := retryer.
		WithBefore(func() {
			srcChannel, dstChannel, readSrcCallback, readDstCallback = verifier.getFetcherChannelsAndCallbacks(task)
		}).
		WithErrorCodes(util.CursorKilledErrCode).
		WithCallback(
			func(ctx context.Context, fi *retry.FuncInfo) error {
				return readSrcCallback(ctx, fi)
			},
			"reading from source",
		).
		WithCallback(
			func(ctx context.Context, fi *retry.FuncInfo) error {
				return readDstCallback(ctx, fi)
			},
			"reading from destination",
		).
		WithCallback(
			func(ctx context.Context, fi *retry.FuncInfo) error {
				var err error
				results, docCount, byteCount, err = verifier.compareDocsFromChannels(
					ctx,
					workerNum,
					fi,
					task,
					srcChannel,
					dstChannel,
				)

				return err
			},
			"comparing documents",
		).Run(givenCtx, verifier.logger)

	return results, docCount, byteCount, err
}

func (verifier *Verifier) compareDocsFromChannels(
	ctx context.Context,
	workerNum int,
	fi *retry.FuncInfo,
	task *VerificationTask,
	srcChannel, dstChannel <-chan docWithTs,
) (
	[]VerificationResult,
	types.DocumentCount,
	types.ByteCount,
	error,
) {
	results := []VerificationResult{}
	var srcDocCount types.DocumentCount
	var srcByteCount types.ByteCount

	mapKeyFieldNames := task.QueryFilter.GetDocKeyFields()

	namespace := task.QueryFilter.Namespace

	srcCache := map[string]docWithTs{}
	dstCache := map[string]docWithTs{}

	// This is the core document-handling logic. It either:
	//
	// a) caches the new document if its mapKey is unseen, or
	// b) compares the new doc against its previously-received, cached
	//    counterpart and records any mismatch.
	handleNewDoc := func(curDocWithTs docWithTs, isSrc bool) error {
		docKeyValues, err := getDocKeyValues(
			verifier.docCompareMethod,
			curDocWithTs.doc,
			mapKeyFieldNames,
		)
		if err != nil {
			return errors.Wrapf(err, "extracting doc key (fields: %v) values from doc %+v", mapKeyFieldNames, curDocWithTs.doc)
		}

		mapKey := getMapKey(docKeyValues)

		var ourMap, theirMap map[string]docWithTs

		if isSrc {
			ourMap = srcCache
			theirMap = dstCache
		} else {
			ourMap = dstCache
			theirMap = srcCache
		}
		// See if we've already cached a document with this
		// mapKey from the other channel.
		theirDocWithTs, exists := theirMap[mapKey]

		// If there is no such cached document, then cache the newly-received
		// document in our map then proceed to the next document.
		//
		// (We'll remove the cache entry when/if the other channel yields a
		// document with the same mapKey.)
		if !exists {
			ourMap[mapKey] = curDocWithTs
			return nil
		}

		// We have two documents! First we remove the cache entry. This saves
		// memory, but more importantly, it lets us know, once we exhaust the
		// channels, which documents were missing on one side or the other.
		delete(theirMap, mapKey)

		// Now we determine which document came from whom.
		var srcDoc, dstDoc docWithTs
		if isSrc {
			srcDoc = curDocWithTs
			dstDoc = theirDocWithTs
		} else {
			srcDoc = theirDocWithTs
			dstDoc = curDocWithTs
		}

		// Finally we compare the documents and save any mismatch report(s).
		mismatches, err := verifier.compareOneDocument(srcDoc.doc, dstDoc.doc, namespace)
		if err != nil {
			return errors.Wrap(err, "failed to compare documents")
		}

		pool.Put(srcDoc.doc)
		pool.Put(dstDoc.doc)

		for i := range mismatches {
			mismatches[i].SrcTimestamp = option.Some(srcDoc.ts)
			mismatches[i].DstTimestamp = option.Some(dstDoc.ts)
		}

		results = append(results, mismatches...)

		return nil
	}

	var srcClosed, dstClosed bool

	readTimer := time.NewTimer(0)
	defer func() {
		if !readTimer.Stop() {
			<-readTimer.C
		}
	}()

	// We always read src & dst together. This ensures that, if one side
	// lags the other significantly, we won’t keep caching the faster side’s
	// documents and thus consume more & more memory.
	for !srcClosed || !dstClosed {
		simpleTimerReset(readTimer, readTimeout)

		var srcDocWithTs, dstDocWithTs docWithTs

		eg, egCtx := contextplus.ErrGroup(ctx)

		if !srcClosed {
			eg.Go(func() error {
				var alive bool
				select {
				case <-egCtx.Done():
					return egCtx.Err()
				case <-readTimer.C:
					return errors.Errorf(
						"failed to read from source after %s",
						readTimeout,
					)
				case srcDocWithTs, alive = <-srcChannel:
					if !alive {
						srcClosed = true
						break
					}

					fi.NoteSuccess("received document from source")

					srcDocCount++
					srcByteCount += types.ByteCount(len(srcDocWithTs.doc))
					verifier.workerTracker.SetSrcCounts(
						workerNum,
						srcDocCount,
						srcByteCount,
					)
				}

				return nil
			})
		}

		if !dstClosed {
			eg.Go(func() error {
				var alive bool
				select {
				case <-egCtx.Done():
					return egCtx.Err()
				case <-readTimer.C:
					return errors.Errorf(
						"failed to read from destination after %s",
						readTimeout,
					)
				case dstDocWithTs, alive = <-dstChannel:
					if !alive {
						dstClosed = true
						break
					}

					fi.NoteSuccess("received document from destination")
				}

				return nil
			})
		}

		if err := eg.Wait(); err != nil {
			return nil, 0, 0, errors.Wrap(
				err,
				"failed to read documents",
			)
		}

		if srcDocWithTs.doc != nil {
			err := handleNewDoc(srcDocWithTs, true)

			if err != nil {

				return nil, 0, 0, errors.Wrapf(
					err,
					"comparer thread failed to handle %#q's source doc (task: %s) with ID %v",
					namespace,
					task.PrimaryKey,
					srcDocWithTs.doc.Lookup("_id"),
				)
			}
		}

		if dstDocWithTs.doc != nil {
			err := handleNewDoc(dstDocWithTs, false)

			if err != nil {
				return nil, 0, 0, errors.Wrapf(
					err,
					"comparer thread failed to handle %#q's destination doc (task: %s) with ID %v",
					namespace,
					task.PrimaryKey,
					dstDocWithTs.doc.Lookup("_id"),
				)
			}
		}
	}

	// We got here because both srcChannel and dstChannel are closed,
	// which means we have processed all documents with the same mapKey
	// between source & destination.
	//
	// At this point, any documents left in the cache maps are simply
	// missing on the other side. We add results for those.

	// We might as well pre-grow the slice:
	results = slices.Grow(results, len(srcCache)+len(dstCache))

	for _, docWithTs := range srcCache {
		results = append(
			results,
			VerificationResult{
				ID: getDocIdFromComparison(
					verifier.docCompareMethod,
					docWithTs.doc,
				),
				Details:      Missing,
				Cluster:      ClusterTarget,
				NameSpace:    namespace,
				dataSize:     int32(len(docWithTs.doc)),
				SrcTimestamp: option.Some(docWithTs.ts),
			},
		)

		pool.Put(docWithTs.doc)
	}

	for _, docWithTs := range dstCache {
		results = append(
			results,
			VerificationResult{
				ID: getDocIdFromComparison(
					verifier.docCompareMethod,
					docWithTs.doc,
				),
				Details:      Missing,
				Cluster:      ClusterSource,
				NameSpace:    namespace,
				dataSize:     int32(len(docWithTs.doc)),
				DstTimestamp: option.Some(docWithTs.ts),
			},
		)

		pool.Put(docWithTs.doc)
	}

	return results, srcDocCount, srcByteCount, nil
}

func getDocIdFromComparison(
	docCompareMethod DocCompareMethod,
	doc bson.Raw,
) bson.RawValue {
	var docID bson.RawValue

	switch docCompareMethod {
	case DocCompareBinary, DocCompareIgnoreOrder:
		docID = doc.Lookup("_id")
	case DocCompareToHashedIndexKey:
		docID = doc.Lookup(docKeyInHashedCompare, "_id")
	default:
		panic("bad doc compare method: " + docCompareMethod)
	}

	// We clone the value because the document might be from a pool.
	docID.Value = slices.Clone(docID.Value)

	return docID
}

func getDocKeyValues(
	docCompareMethod DocCompareMethod,
	doc bson.Raw,
	fieldNames []string,
) ([]bson.RawValue, error) {
	var docKey bson.Raw

	switch docCompareMethod {
	case DocCompareBinary, DocCompareIgnoreOrder:
		// If we have the full document, create the document key manually:
		var err error
		docKey, err = dockey.ExtractTrueDocKeyFromDoc(fieldNames, doc)
		if err != nil {
			return nil, err
		}
	case DocCompareToHashedIndexKey:
		// If we have a hash, then the aggregation should have extracted the
		// document key for us.
		docKeyVal, err := doc.LookupErr(docKeyInHashedCompare)
		if err != nil {
			return nil, errors.Wrapf(err, "fetching %#q from doc %v", docKeyInHashedCompare, doc)
		}

		var isDoc bool
		docKey, isDoc = docKeyVal.DocumentOK()
		if !isDoc {
			return nil, fmt.Errorf(
				"%#q in doc %v is type %s but should be %s",
				docKeyInHashedCompare,
				doc,
				docKeyVal.Type,
				bson.TypeEmbeddedDocument,
			)
		}
	}

	var values []bson.RawValue
	els, err := docKey.Elements()
	if err != nil {
		return nil, errors.Wrapf(err, "parsing doc key (%+v) of doc %+v", docKey, doc)
	}

	for _, el := range els {
		val, err := el.ValueErr()
		if err != nil {
			return nil, errors.Wrapf(err, "parsing doc key element (%+v) of doc %+v", el, doc)
		}

		values = append(values, val)
	}

	return values, nil
}

func simpleTimerReset(t *time.Timer, dur time.Duration) {
	if !t.Stop() {
		<-t.C
	}

	t.Reset(dur)
}

func (verifier *Verifier) getFetcherChannelsAndCallbacks(
	task *VerificationTask,
) (
	<-chan docWithTs,
	<-chan docWithTs,
	func(context.Context, *retry.FuncInfo) error,
	func(context.Context, *retry.FuncInfo) error,
) {
	srcChannel := make(chan docWithTs)
	dstChannel := make(chan docWithTs)

	readSrcCallback := func(ctx context.Context, state *retry.FuncInfo) error {
		// We open a session here so that we can read the session’s cluster
		// time, which we store along with any document mismatches we may see.
		//
		// Ideally the driver would just expose the individual server responses’
		// cluster times, but alas.
		sess, err := verifier.srcClient.StartSession()
		if err != nil {
			return errors.Wrapf(err, "starting session")
		}

		sctx := mongo.NewSessionContext(ctx, sess)

		cursor, err := verifier.getDocumentsCursor(
			sctx,
			verifier.srcClientCollection(task),
			verifier.srcClusterInfo,
<<<<<<< HEAD
			verifier.srcChangeReader.getLatestTimestamp().ToPointer(),
=======
			cmp.Or(
				verifier.srcChangeReader.getLastSeenClusterTime(),
				verifier.srcChangeReader.getStartTimestamp(),
			),
>>>>>>> 263c9e70
			task,
		)

		if err == nil {
			state.NoteSuccess("opened src find cursor")

			err = errors.Wrap(
				iterateCursorToChannel(sctx, state, cursor, srcChannel),
				"failed to read source documents",
			)
		} else {
			err = errors.Wrap(
				err,
				"failed to find source documents",
			)
		}

		return err
	}

	readDstCallback := func(ctx context.Context, state *retry.FuncInfo) error {
		sess, err := verifier.dstClient.StartSession()
		if err != nil {
			return errors.Wrapf(err, "starting session")
		}

		sctx := mongo.NewSessionContext(ctx, sess)

		cursor, err := verifier.getDocumentsCursor(
			sctx,
			verifier.dstClientCollection(task),
			verifier.dstClusterInfo,
<<<<<<< HEAD
			verifier.dstChangeReader.getLatestTimestamp().ToPointer(),
=======
			cmp.Or(
				verifier.dstChangeReader.getLastSeenClusterTime(),
				verifier.dstChangeReader.getStartTimestamp(),
			),
>>>>>>> 263c9e70
			task,
		)

		if err == nil {
			state.NoteSuccess("opened dst find cursor")

			err = errors.Wrap(
				iterateCursorToChannel(sctx, state, cursor, dstChannel),
				"failed to read destination documents",
			)
		} else {
			err = errors.Wrap(
				err,
				"failed to find destination documents",
			)
		}

		return err
	}

	return srcChannel, dstChannel, readSrcCallback, readDstCallback
}

func iterateCursorToChannel(
	sctx context.Context,
	state *retry.FuncInfo,
	cursor *mongo.Cursor,
	writer chan<- docWithTs,
) error {
	defer close(writer)

	//sess := mongo.SessionFromContext(sctx)

	for cursor.Next(sctx) {
		state.NoteSuccess("received a document")

		/*
			clusterTime, err := util.GetClusterTimeFromSession(sess)
			if err != nil {
				return errors.Wrap(err, "reading cluster time from session")
			}
		*/

		buf := pool.Get(len(cursor.Current))
		copy(buf, cursor.Current)

		err := chanutil.WriteWithDoneCheck(
			sctx,
			writer,
			docWithTs{
				doc: buf,
				//ts:  clusterTime,
			},
		)

		if err != nil {
			return errors.Wrapf(err, "sending document to compare thread")
		}
	}

	return errors.Wrap(cursor.Err(), "failed to iterate cursor")
}

func getMapKey(docKeyValues []bson.RawValue) string {
	var keyBuffer bytes.Buffer
	for _, value := range docKeyValues {
		keyBuffer.Grow(1 + len(value.Value))
		keyBuffer.WriteByte(byte(value.Type))
		keyBuffer.Write(value.Value)
	}

	return keyBuffer.String()
}

<<<<<<< HEAD
func (verifier *Verifier) getDocumentsCursor(sctx context.Context, collection *mongo.Collection, clusterInfo *util.ClusterInfo,
	startAtTs *bson.Timestamp, task *VerificationTask) (*mongo.Cursor, error) {
=======
func (verifier *Verifier) getDocumentsCursor(
	ctx context.Context,
	collection *mongo.Collection,
	clusterInfo *util.ClusterInfo,
	readConcernTS option.Option[bson.Timestamp],
	task *VerificationTask,
) (*mongo.Cursor, error) {
>>>>>>> 263c9e70
	var findOptions bson.D
	runCommandOptions := options.RunCmd()
	var andPredicates bson.A

	var aggOptions bson.D

	if task.IsRecheck() {
		andPredicates = append(andPredicates, bson.D{{"_id", bson.M{"$in": task.Ids}}})
		andPredicates = verifier.maybeAppendGlobalFilterToPredicates(andPredicates)
		filter := bson.D{{"$and", andPredicates}}

		switch verifier.docCompareMethod.QueryFunction() {
		case DocQueryFunctionFind:
			findOptions = bson.D{
				bson.E{"filter", filter},
				//bson.E{"readConcern", readconcern.Majority()},
			}
		case DocQueryFunctionAggregate:
			aggOptions = bson.D{
				{"pipeline", transformPipelineForToHashedIndexKey(
					mongo.Pipeline{{{"$match", filter}}},
					task,
				)},
			}
		default:
			panic("bad doc compare query func: " + verifier.docCompareMethod.QueryFunction())
		}
	} else {
		pqp, err := task.QueryFilter.Partition.GetQueryParameters(
			clusterInfo,
			verifier.maybeAppendGlobalFilterToPredicates(andPredicates),
		)
		if err != nil {
			return nil, errors.Wrapf(err, "getting query parameters for task: %+v", task)
		}

		switch verifier.docCompareMethod.QueryFunction() {
		case DocQueryFunctionFind:
			findOptions = pqp.ToFindOptions()
		case DocQueryFunctionAggregate:
			aggOptions = pqp.ToAggOptions()

			if verifier.docCompareMethod != DocCompareToHashedIndexKey {
				panic("unknown aggregate compare method: " + verifier.docCompareMethod)
			}

			for i, el := range aggOptions {
				if el.Key != "pipeline" {
					continue
				}

				aggOptions[i].Value = transformPipelineForToHashedIndexKey(
					aggOptions[i].Value.(mongo.Pipeline),
					task,
				)

				break
			}

		default:
			panic("bad doc compare query func: " + verifier.docCompareMethod.QueryFunction())
		}
	}

	var cmd bson.D

	switch verifier.docCompareMethod.QueryFunction() {
	case DocQueryFunctionFind:
		cmd = append(
			bson.D{{"find", collection.Name()}},
			findOptions...,
		)
	case DocQueryFunctionAggregate:
		cmd = append(
			bson.D{
				{"aggregate", collection.Name()},
				{"cursor", bson.D{}},
			},
			aggOptions...,
		)
	}

	runCommandOptions = runCommandOptions.SetReadPreference(verifier.readPreference)
<<<<<<< HEAD

	if startAtTs != nil {
		readConcern := bson.D{
			{"level", "majority"},
			{"afterClusterTime", *startAtTs},
=======
	if ts, has := readConcernTS.Get(); has {
		readConcern := bson.D{
			{"afterClusterTime", ts},
>>>>>>> 263c9e70
		}

		// We never want to read before the change stream start time,
		// or for the last generation, the change stream end time.
		cmd = append(
			cmd,
			bson.E{"readConcern", readConcern},
		)
	}

	// Suppress this log for recheck tasks because the list of IDs can be
	// quite long.
	/*
		if !task.IsRecheck() {
			if verifier.logger.Trace().Enabled() {
	*/
	evt := verifier.logger.Debug().
		Any("task", task.PrimaryKey)

	cmdStr, err := bson.MarshalExtJSON(cmd, true, false)
	if err != nil {
		cmdStr = fmt.Appendf(nil, "%s", cmd)
	}

	evt.
		Str("cmd", string(cmdStr)).
		Str("options", fmt.Sprintf("%v", *runCommandOptions)).
		Msg("getDocuments command.")
		/*
				}
			}
		*/

		/*
			sess := lo.Must(collection.Database().Client().StartSession())
			defer sess.EndSession(ctx)

			sess.AdvanceOperationTime(startAtTs)
		*/

		/*
			lo.Must0(mongo.SessionFromContext(sctx).AdvanceOperationTime(startAtTs))
			lo.Must0(mongo.SessionFromContext(sctx).AdvanceClusterTime(lo.Must(bson.Marshal(
				bson.D{
					{"$clusterTime", bson.D{
						{"clusterTime", *startAtTs},
					}},
				},
			))))
		*/

	return collection.Database().RunCommandCursor(
		mongo.NewSessionContext(sctx, nil),
		cmd,
		runCommandOptions,
	)
}

func transformPipelineForToHashedIndexKey(
	in mongo.Pipeline,
	task *VerificationTask,
) mongo.Pipeline {
	return append(
		slices.Clone(in),
		bson.D{{"$replaceWith", bson.D{
			// Single-letter field names minimize the document size.
			{docKeyInHashedCompare, dockey.ExtractTrueDocKeyAgg(
				task.QueryFilter.GetDocKeyFields(),
				"$$ROOT",
			)},
			{"h", bson.D{
				{"$toHashedIndexKey", bson.D{
					{"$_internalKeyStringValue", bson.D{
						{"input", "$$ROOT"},
					}},
				}},
			}},
			{"s", bson.D{{"$bsonSize", "$$ROOT"}}},
		}}},
	)
}

func (verifier *Verifier) compareOneDocument(srcClientDoc, dstClientDoc bson.Raw, namespace string) ([]VerificationResult, error) {
	match := bytes.Equal(srcClientDoc, dstClientDoc)
	if match {
		// Happy path! The documents binary-match.
		return nil, nil
	}

	docID := getDocIdFromComparison(verifier.docCompareMethod, srcClientDoc)

	if verifier.docCompareMethod == DocCompareToHashedIndexKey {
		// With hash comparison, mismatches are opaque.
		return []VerificationResult{{
			ID:        docID,
			Details:   Mismatch,
			Cluster:   ClusterTarget,
			NameSpace: namespace,
		}}, nil
	}

	mismatch, err := BsonUnorderedCompareRawDocumentWithDetails(srcClientDoc, dstClientDoc)
	if err != nil {
		return nil, err
	}
	if mismatch == nil {
		if verifier.docCompareMethod.ShouldIgnoreFieldOrder() {
			return nil, nil
		}
		dataSize := max(len(srcClientDoc), len(dstClientDoc))

		// If we're respecting field order we have just done a binary compare so we have fields in different order.
		return []VerificationResult{{
			ID:        docID,
			Details:   Mismatch + " : only field order differs",
			Cluster:   ClusterTarget,
			NameSpace: namespace,
			dataSize:  int32(dataSize),
		}}, nil
	}

	results := mismatchResultsToVerificationResults(mismatch, srcClientDoc, dstClientDoc, namespace, docID, "" /* fieldPrefix */)

	return results, nil
}<|MERGE_RESOLUTION|>--- conflicted
+++ resolved
@@ -467,14 +467,10 @@
 			sctx,
 			verifier.srcClientCollection(task),
 			verifier.srcClusterInfo,
-<<<<<<< HEAD
-			verifier.srcChangeReader.getLatestTimestamp().ToPointer(),
-=======
 			cmp.Or(
 				verifier.srcChangeReader.getLastSeenClusterTime(),
 				verifier.srcChangeReader.getStartTimestamp(),
 			),
->>>>>>> 263c9e70
 			task,
 		)
 
@@ -507,14 +503,10 @@
 			sctx,
 			verifier.dstClientCollection(task),
 			verifier.dstClusterInfo,
-<<<<<<< HEAD
-			verifier.dstChangeReader.getLatestTimestamp().ToPointer(),
-=======
 			cmp.Or(
 				verifier.dstChangeReader.getLastSeenClusterTime(),
 				verifier.dstChangeReader.getStartTimestamp(),
 			),
->>>>>>> 263c9e70
 			task,
 		)
 
@@ -589,18 +581,13 @@
 	return keyBuffer.String()
 }
 
-<<<<<<< HEAD
-func (verifier *Verifier) getDocumentsCursor(sctx context.Context, collection *mongo.Collection, clusterInfo *util.ClusterInfo,
-	startAtTs *bson.Timestamp, task *VerificationTask) (*mongo.Cursor, error) {
-=======
 func (verifier *Verifier) getDocumentsCursor(
-	ctx context.Context,
+	sctx context.Context,
 	collection *mongo.Collection,
 	clusterInfo *util.ClusterInfo,
 	readConcernTS option.Option[bson.Timestamp],
 	task *VerificationTask,
 ) (*mongo.Cursor, error) {
->>>>>>> 263c9e70
 	var findOptions bson.D
 	runCommandOptions := options.RunCmd()
 	var andPredicates bson.A
@@ -684,17 +671,9 @@
 	}
 
 	runCommandOptions = runCommandOptions.SetReadPreference(verifier.readPreference)
-<<<<<<< HEAD
-
-	if startAtTs != nil {
-		readConcern := bson.D{
-			{"level", "majority"},
-			{"afterClusterTime", *startAtTs},
-=======
 	if ts, has := readConcernTS.Get(); has {
 		readConcern := bson.D{
 			{"afterClusterTime", ts},
->>>>>>> 263c9e70
 		}
 
 		// We never want to read before the change stream start time,
@@ -707,44 +686,24 @@
 
 	// Suppress this log for recheck tasks because the list of IDs can be
 	// quite long.
-	/*
-		if !task.IsRecheck() {
-			if verifier.logger.Trace().Enabled() {
-	*/
-	evt := verifier.logger.Debug().
-		Any("task", task.PrimaryKey)
-
-	cmdStr, err := bson.MarshalExtJSON(cmd, true, false)
-	if err != nil {
-		cmdStr = fmt.Appendf(nil, "%s", cmd)
-	}
-
-	evt.
-		Str("cmd", string(cmdStr)).
-		Str("options", fmt.Sprintf("%v", *runCommandOptions)).
-		Msg("getDocuments command.")
-		/*
-				}
+	if !task.IsRecheck() {
+		if verifier.logger.Trace().Enabled() {
+
+			evt := verifier.logger.Debug().
+				Any("task", task.PrimaryKey)
+
+			cmdStr, err := bson.MarshalExtJSON(cmd, true, false)
+			if err != nil {
+				cmdStr = fmt.Appendf(nil, "%s", cmd)
 			}
-		*/
-
-		/*
-			sess := lo.Must(collection.Database().Client().StartSession())
-			defer sess.EndSession(ctx)
-
-			sess.AdvanceOperationTime(startAtTs)
-		*/
-
-		/*
-			lo.Must0(mongo.SessionFromContext(sctx).AdvanceOperationTime(startAtTs))
-			lo.Must0(mongo.SessionFromContext(sctx).AdvanceClusterTime(lo.Must(bson.Marshal(
-				bson.D{
-					{"$clusterTime", bson.D{
-						{"clusterTime", *startAtTs},
-					}},
-				},
-			))))
-		*/
+
+			evt.
+				Str("cmd", string(cmdStr)).
+				Str("options", fmt.Sprintf("%v", *runCommandOptions)).
+				Msg("getDocuments command.")
+
+		}
+	}
 
 	return collection.Database().RunCommandCursor(
 		mongo.NewSessionContext(sctx, nil),
