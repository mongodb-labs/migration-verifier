--- conflicted
+++ resolved
@@ -109,7 +109,7 @@
 	types.ByteCount,
 	error,
 ) {
-	problems := []VerificationResult{}
+	results := []VerificationResult{}
 	var srcDocCount types.DocumentCount
 	var srcByteCount types.ByteCount
 
@@ -120,29 +120,9 @@
 	srcCache := map[string]docWithTs{}
 	dstCache := map[string]docWithTs{}
 
-<<<<<<< HEAD
-	// NB: The below depends on strict, byte-level BSON equality. So if a
-	// document ID changes in some way the server considers equivalent, this
-	// will return 0. That’s OK, though, because the point of mismatch counting
-	// is to track the number of times a document was compared *without*
-	// a change.
-	var idToMismatch map[string]bson.DateTime
-	getFirstMismatchTime := func(doc bson.Raw) option.Option[bson.DateTime] {
-		if idToMismatch == nil {
-			idToMismatch = createIdToMismatchTime(task)
-		}
-
-		mapKeyBytes := rvToMapKey(
-			nil,
-			getDocIdFromComparison(verifier.docCompareMethod, doc),
-		)
-
-		return option.IfNotZero(idToMismatch[string(mapKeyBytes)])
-=======
 	firstMismatchTimeLookup := firstMismatchTimeLookup{
 		task:             task,
 		docCompareMethod: verifier.docCompareMethod,
->>>>>>> 4ac6c1e7
 	}
 
 	// This is the core document-handling logic. It either:
@@ -204,27 +184,12 @@
 		defer pool.Put(dstDoc.doc)
 
 		// Finally we compare the documents and save any mismatch report(s).
-<<<<<<< HEAD
-		curProblems, err := verifier.compareOneDocument(srcDoc.doc, dstDoc.doc, namespace)
-=======
 		mismatches, err := verifier.compareOneDocument(srcDoc.doc, dstDoc.doc, namespace)
->>>>>>> 4ac6c1e7
 
 		if err != nil {
 			return errors.Wrap(err, "failed to compare documents")
 		}
 
-<<<<<<< HEAD
-		var mismatchTimes option.Option[bson.DateTime]
-		if len(curProblems) > 0 {
-			mismatchTimes = getFirstMismatchTime(srcDoc.doc)
-		}
-
-		for i := range curProblems {
-			curProblems[i].MismatchTimes = getMismatchTimesFromPrior(mismatchTimes)
-			curProblems[i].SrcTimestamp = option.Some(srcDoc.ts)
-			curProblems[i].DstTimestamp = option.Some(dstDoc.ts)
-=======
 		if len(mismatches) == 0 {
 			return nil
 		}
@@ -235,10 +200,9 @@
 			mismatches[i].MismatchHistory = createMismatchTimes(firstMismatchTime)
 			mismatches[i].SrcTimestamp = option.Some(srcDoc.ts)
 			mismatches[i].DstTimestamp = option.Some(dstDoc.ts)
->>>>>>> 4ac6c1e7
-		}
-
-		problems = append(problems, curProblems...)
+		}
+
+		results = append(results, mismatches...)
 
 		return nil
 	}
@@ -363,41 +327,24 @@
 	// missing on the other side. We add results for those.
 
 	// We might as well pre-grow the slice:
-	problems = slices.Grow(problems, len(srcCache)+len(dstCache))
+	results = slices.Grow(results, len(srcCache)+len(dstCache))
 
 	for _, docWithTs := range srcCache {
-<<<<<<< HEAD
-		firstMismatchTime := getFirstMismatchTime(docWithTs.doc)
-
-		problems = append(
-			problems,
-=======
 		firstMismatchTime := firstMismatchTimeLookup.get(docWithTs.doc)
 
 		results = append(
 			results,
->>>>>>> 4ac6c1e7
 			VerificationResult{
 				ID: getDocIdFromComparison(
 					verifier.docCompareMethod,
 					docWithTs.doc,
 				),
-<<<<<<< HEAD
-				Details:      Missing,
-				Cluster:      ClusterTarget,
-				NameSpace:    namespace,
-				SrcTimestamp: option.Some(docWithTs.ts),
-
-				dataSize:      int32(len(docWithTs.doc)),
-				MismatchTimes: getMismatchTimesFromPrior(firstMismatchTime),
-=======
 				Details:         Missing,
 				Cluster:         ClusterTarget,
 				NameSpace:       namespace,
 				dataSize:        int32(len(docWithTs.doc)),
 				SrcTimestamp:    option.Some(docWithTs.ts),
 				MismatchHistory: createMismatchTimes(firstMismatchTime),
->>>>>>> 4ac6c1e7
 			},
 		)
 
@@ -405,17 +352,10 @@
 	}
 
 	for _, docWithTs := range dstCache {
-<<<<<<< HEAD
-		firstMismatchTime := getFirstMismatchTime(docWithTs.doc)
-
-		problems = append(
-			problems,
-=======
 		firstMismatchTime := firstMismatchTimeLookup.get(docWithTs.doc)
 
 		results = append(
 			results,
->>>>>>> 4ac6c1e7
 			VerificationResult{
 				ID: getDocIdFromComparison(
 					verifier.docCompareMethod,
@@ -426,48 +366,15 @@
 				NameSpace:    namespace,
 				DstTimestamp: option.Some(docWithTs.ts),
 
-<<<<<<< HEAD
-				dataSize:      int32(len(docWithTs.doc)),
-				MismatchTimes: getMismatchTimesFromPrior(firstMismatchTime),
-=======
 				dataSize:        int32(len(docWithTs.doc)),
 				MismatchHistory: createMismatchTimes(firstMismatchTime),
->>>>>>> 4ac6c1e7
 			},
 		)
 
 		pool.Put(docWithTs.doc)
 	}
 
-	return problems, srcDocCount, srcByteCount, nil
-}
-
-func getMismatchTimesFromPrior(prior option.Option[bson.DateTime]) recheck.MismatchTimes {
-
-	if mmFirst, has := prior.Get(); has {
-		return recheck.MismatchTimes{
-			First:      mmFirst,
-			DurationMS: time.Since(mmFirst.Time()).Milliseconds(),
-		}
-	}
-
-	return recheck.MismatchTimes{
-		First: bson.NewDateTimeFromTime(time.Now()),
-	}
-}
-
-func createIdToMismatchTime(task *VerificationTask) map[string]bson.DateTime {
-	idToFirstMismatchSeenAt := map[string]bson.DateTime{}
-
-	for i, id := range task.Ids {
-		mmFirst := task.MismatchFirstSeenAt[int32(i)]
-
-		if mmFirst != 0 {
-			idToFirstMismatchSeenAt[string(rvToMapKey(nil, id))] = mmFirst
-		}
-	}
-
-	return idToFirstMismatchSeenAt
+	return results, srcDocCount, srcByteCount, nil
 }
 
 func createMismatchTimes(firstDateTime option.Option[bson.DateTime]) recheck.MismatchHistory {
@@ -700,15 +607,6 @@
 	}
 
 	return string(buf)
-<<<<<<< HEAD
-}
-
-func rvToMapKey(buf []byte, rv bson.RawValue) []byte {
-	buf = slices.Grow(buf, 1+len(rv.Value))
-	buf = append(buf, byte(rv.Type))
-	return append(buf, rv.Value...)
-=======
->>>>>>> 4ac6c1e7
 }
 
 func (verifier *Verifier) getDocumentsCursor(
