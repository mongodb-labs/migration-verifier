--- conflicted
+++ resolved
@@ -298,13 +298,8 @@
 		cursor, err := verifier.getDocumentsCursor(
 			ctx,
 			verifier.srcClientCollection(task),
-<<<<<<< HEAD
-			verifier.srcBuildInfo,
+			verifier.srcClusterInfo,
 			verifier.srcChangeStreamReader.startAtTs,
-=======
-			verifier.srcClusterInfo,
-			verifier.srcStartAtTs,
->>>>>>> 31cc703d
 			task,
 		)
 
@@ -329,13 +324,8 @@
 		cursor, err := verifier.getDocumentsCursor(
 			ctx,
 			verifier.dstClientCollection(task),
-<<<<<<< HEAD
-			verifier.dstBuildInfo,
+			verifier.dstClusterInfo,
 			verifier.dstChangeStreamReader.startAtTs,
-=======
-			verifier.dstClusterInfo,
-			nil, //startAtTs
->>>>>>> 31cc703d
 			task,
 		)
 
