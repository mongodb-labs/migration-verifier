package verifier

import (
	"bytes"
	"context"
	"time"

	"github.com/10gen/migration-verifier/internal/retry"
	"github.com/10gen/migration-verifier/internal/types"
	"github.com/10gen/migration-verifier/internal/util"
	"github.com/pkg/errors"
	"go.mongodb.org/mongo-driver/bson"
	"go.mongodb.org/mongo-driver/mongo"
	"golang.org/x/exp/slices"
	"golang.org/x/sync/errgroup"
)

const readTimeout = 10 * time.Minute

func (verifier *Verifier) FetchAndCompareDocuments(
	givenCtx context.Context,
	task *VerificationTask,
) (
	[]VerificationResult,
	types.DocumentCount,
	types.ByteCount,
	error,
) {
	var srcChannel, dstChannel <-chan bson.Raw
	var readSrcCallback, readDstCallback func(context.Context, *retry.FuncInfo) error

	results := []VerificationResult{}
	var docCount types.DocumentCount
	var byteCount types.ByteCount

	retryer := retry.New().WithDescription(
		"comparing task %v's documents (namespace: %s)",
		task.PrimaryKey,
		task.QueryFilter.Namespace,
	)

	err := retryer.
		WithBefore(func() {
			srcChannel, dstChannel, readSrcCallback, readDstCallback = verifier.getFetcherChannelsAndCallbacks(task)
		}).
		WithErrorCodes(util.CursorKilled).
		WithCallback(
			func(ctx context.Context, fi *retry.FuncInfo) error {
				return readSrcCallback(ctx, fi)
			},
			"reading from source",
		).
		WithCallback(
			func(ctx context.Context, fi *retry.FuncInfo) error {
				return readDstCallback(ctx, fi)
			},
			"reading from destination",
		).
		WithCallback(
			func(ctx context.Context, _ *retry.FuncInfo) error {
				var err error
				results, docCount, byteCount, err = verifier.compareDocsFromChannels(
					ctx,
					task,
					srcChannel,
					dstChannel,
				)

				return err
			},
			"comparing documents",
		).Run(givenCtx, verifier.logger)

	return results, docCount, byteCount, err
}

func (verifier *Verifier) compareDocsFromChannels(
	ctx context.Context,
	task *VerificationTask,
	srcChannel, dstChannel <-chan bson.Raw,
) (
	[]VerificationResult,
	types.DocumentCount,
	types.ByteCount,
	error,
) {
	results := []VerificationResult{}
	var srcDocCount types.DocumentCount
	var srcByteCount types.ByteCount

	mapKeyFieldNames := make([]string, 1+len(task.QueryFilter.ShardKeys))
	mapKeyFieldNames[0] = "_id"
	copy(mapKeyFieldNames[1:], task.QueryFilter.ShardKeys)

	namespace := task.QueryFilter.Namespace

	srcCache := map[string]bson.Raw{}
	dstCache := map[string]bson.Raw{}

	// This is the core document-handling logic. It either:
	//
	// a) caches the new document if its mapKey is unseen, or
	// b) compares the new doc against its previously-received, cached
	//    counterpart and records any mismatch.
	handleNewDoc := func(doc bson.Raw, isSrc bool) error {
		mapKey := getMapKey(doc, mapKeyFieldNames)

		var ourMap, theirMap map[string]bson.Raw

		if isSrc {
			ourMap = srcCache
			theirMap = dstCache
		} else {
			ourMap = dstCache
			theirMap = srcCache
		}
		// See if we've already cached a document with this
		// mapKey from the other channel.
		theirDoc, exists := theirMap[mapKey]

		// If there is no such cached document, then cache the newly-received
		// document in our map then proceed to the next document.
		//
		// (We'll remove the cache entry when/if the other channel yields a
		// document with the same mapKey.)
		if !exists {
			ourMap[mapKey] = doc
			return nil
		}

		// We have two documents! First we remove the cache entry. This saves
		// memory, but more importantly, it lets us know, once we exhaust the
		// channels, which documents were missing on one side or the other.
		delete(theirMap, mapKey)

		// Now we determine which document came from whom.
		var srcDoc, dstDoc bson.Raw
		if isSrc {
			srcDoc = doc
			dstDoc = theirDoc
		} else {
			srcDoc = theirDoc
			dstDoc = doc
		}

		// Finally we compare the documents and save any mismatch report(s).
		mismatches, err := verifier.compareOneDocument(srcDoc, dstDoc, namespace)
		if err != nil {
			return errors.Wrap(err, "failed to compare documents")
		}

		results = append(results, mismatches...)

		return nil
	}

	var srcClosed, dstClosed bool

	readTimer := time.NewTimer(0)
	defer func() {
		if !readTimer.Stop() {
			<-readTimer.C
		}
	}()

	// We always read src & dst together. This ensures that, if one side
	// lags the other significantly, we won’t keep caching the faster side’s
	// documents and thus consume more & more memory.
	for !srcClosed || !dstClosed {
		simpleTimerReset(readTimer, readTimeout)

		var srcDoc, dstDoc bson.Raw

		eg, egCtx := errgroup.WithContext(ctx)

		if !srcClosed {
			eg.Go(func() error {
				var alive bool
				select {
				case <-egCtx.Done():
					return egCtx.Err()
				case <-readTimer.C:
					return errors.Errorf(
						"failed to read from source after %s",
						readTimeout,
					)
				case srcDoc, alive = <-srcChannel:
					if !alive {
						srcClosed = true
						break
					}

					srcDocCount++
					srcByteCount += types.ByteCount(len(srcDoc))
				}

				return nil
			})
		}

		if !dstClosed {
			eg.Go(func() error {
				var alive bool
				select {
				case <-egCtx.Done():
					return egCtx.Err()
				case <-readTimer.C:
					return errors.Errorf(
						"failed to read from destination after %s",
						readTimeout,
					)
				case dstDoc, alive = <-dstChannel:
					if !alive {
						dstClosed = true
						break
					}
				}

				return nil
			})
		}

		if err := eg.Wait(); err != nil {
			return nil, 0, 0, errors.Wrap(
				err,
				"failed to read documents",
			)
		}

		if srcDoc != nil {
			err := handleNewDoc(srcDoc, true)

			if err != nil {
				return nil, 0, 0, errors.Wrapf(
					err,
					"comparer thread failed to handle %#q's source doc (task: %s) with ID %v",
					namespace,
					task.PrimaryKey,
					srcDoc.Lookup("_id"),
				)
			}
		}

		if dstDoc != nil {
			err := handleNewDoc(dstDoc, false)

			if err != nil {
				return nil, 0, 0, errors.Wrapf(
					err,
					"comparer thread failed to handle %#q's destination doc (task: %s) with ID %v",
					namespace,
					task.PrimaryKey,
					dstDoc.Lookup("_id"),
				)
			}
		}
	}

	// We got here because both srcChannel and dstChannel are closed,
	// which means we have processed all documents with the same mapKey
	// between source & destination.
	//
	// At this point, any documents left in the cache maps are simply
	// missing on the other side. We add results for those.

	// We might as well pre-grow the slice:
	results = slices.Grow(results, len(srcCache)+len(dstCache))

	for _, doc := range srcCache {
		results = append(
			results,
			VerificationResult{
				ID:        doc.Lookup("_id"),
				Details:   Missing,
				Cluster:   ClusterTarget,
				NameSpace: namespace,
				dataSize:  len(doc),
			},
		)
	}

	for _, doc := range dstCache {
		results = append(
			results,
			VerificationResult{
				ID:        doc.Lookup("_id"),
				Details:   Missing,
				Cluster:   ClusterSource,
				NameSpace: namespace,
				dataSize:  len(doc),
			},
		)
	}

	return results, srcDocCount, srcByteCount, nil
}

func simpleTimerReset(t *time.Timer, dur time.Duration) {
	if !t.Stop() {
		<-t.C
	}

	t.Reset(dur)
}

func (verifier *Verifier) getFetcherChannelsAndCallbacks(
	task *VerificationTask,
) (
	<-chan bson.Raw,
	<-chan bson.Raw,
	func(context.Context, *retry.FuncInfo) error,
	func(context.Context, *retry.FuncInfo) error,
) {
	srcChannel := make(chan bson.Raw)
	dstChannel := make(chan bson.Raw)

	readSrcCallback := func(ctx context.Context, state *retry.FuncInfo) error {
		cursor, err := verifier.getDocumentsCursor(
			ctx,
			verifier.srcClientCollection(task),
			verifier.srcClusterInfo,
			verifier.srcChangeStreamReader.startAtTs,
			task,
		)

		if err == nil {
			state.NoteSuccess("opened src find cursor")

			err = errors.Wrap(
				iterateCursorToChannel(ctx, state, cursor, srcChannel),
				"failed to read source documents",
			)
		} else {
			err = errors.Wrap(
				err,
				"failed to find source documents",
			)
		}

		return err
	}

	readDstCallback := func(ctx context.Context, state *retry.FuncInfo) error {
		cursor, err := verifier.getDocumentsCursor(
			ctx,
			verifier.dstClientCollection(task),
			verifier.dstClusterInfo,
			verifier.dstChangeStreamReader.startAtTs,
			task,
		)

		if err == nil {
			state.NoteSuccess("opened dst find cursor")

			err = errors.Wrap(
				iterateCursorToChannel(ctx, state, cursor, dstChannel),
				"failed to read destination documents",
			)
		} else {
			err = errors.Wrap(
				err,
				"failed to find destination documents",
			)
		}

		return err
	}

	return srcChannel, dstChannel, readSrcCallback, readDstCallback
}

func iterateCursorToChannel(
	ctx context.Context,
	state *retry.FuncInfo,
	cursor *mongo.Cursor,
	writer chan<- bson.Raw,
) error {
	defer close(writer)

	for cursor.Next(ctx) {
<<<<<<< HEAD
		state.NoteSuccess("received a document")
		writer <- slices.Clone(cursor.Current)
	}
=======
		state.NoteSuccess()
>>>>>>> dd2478c1

		select {
		case <-ctx.Done():
			return ctx.Err()
		case writer <- slices.Clone(cursor.Current):
		}
	}

	return errors.Wrap(cursor.Err(), "failed to iterate cursor")
}

func getMapKey(doc bson.Raw, fieldNames []string) string {
	var keyBuffer bytes.Buffer
	for _, keyName := range fieldNames {
		value := doc.Lookup(keyName)
		keyBuffer.Grow(1 + len(value.Value))
		keyBuffer.WriteByte(byte(value.Type))
		keyBuffer.Write(value.Value)
	}

	return keyBuffer.String()
}<|MERGE_RESOLUTION|>--- conflicted
+++ resolved
@@ -378,13 +378,7 @@
 	defer close(writer)
 
 	for cursor.Next(ctx) {
-<<<<<<< HEAD
 		state.NoteSuccess("received a document")
-		writer <- slices.Clone(cursor.Current)
-	}
-=======
-		state.NoteSuccess()
->>>>>>> dd2478c1
 
 		select {
 		case <-ctx.Done():
