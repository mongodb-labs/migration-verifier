--- conflicted
+++ resolved
@@ -24,7 +24,8 @@
 const (
 	changeEventsTableMaxSize = 10
 
-	lagWarnThreshold = 2 * time.Minute
+	lagWarnThreshold        = 2 * time.Minute
+	saturationWarnThreshold = 0.9
 )
 
 // NOTE: Each of the following should print one trailing and one final
@@ -558,31 +559,31 @@
 			lag, hasLag := cluster.csReader.GetLag().Get()
 
 			if hasLag {
-<<<<<<< HEAD
-				lagNote = fmt.Sprintf("; lag: %s", reportutils.DurationToHMS(lag))
-=======
 				lagNote = fmt.Sprintf("lag: %s; ", reportutils.DurationToHMS(lag))
->>>>>>> 6a2ced27
-			}
+			}
+
+			saturation := cluster.csReader.GetSaturation()
 
 			fmt.Fprintf(
 				builder,
-<<<<<<< HEAD
-				"%s: %s writes per second (saturation: %s%%%s)\n",
-=======
 				"%s: %s writes per second (%sbuffer %s%% full)\n",
->>>>>>> 6a2ced27
 				cluster.title,
 				reportutils.FmtReal(eventsPerSec),
-				reportutils.FmtReal(100*cluster.csReader.GetSaturation()),
 				lagNote,
-				reportutils.FmtReal(100*cluster.csReader.GetSaturation()),
+				reportutils.FmtReal(100*saturation),
 			)
 
 			if hasLag && lag > lagWarnThreshold {
 				fmt.Fprint(
 					builder,
 					"⚠️ Lag is excessive. Verification may fail. See documentation.\n",
+				)
+			}
+
+			if saturation > saturationWarnThreshold {
+				fmt.Fprint(
+					builder,
+					"⚠️ Buffer almost full. Metadata writes are too slow. See documentation.\n",
 				)
 			}
 		}
