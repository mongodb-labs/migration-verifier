package verifier

import (
	"context"
	"encoding/binary"
	"fmt"
<<<<<<< HEAD
	"strconv"
=======
	"math/rand/v2"
>>>>>>> 17f7c8d0
	"time"

	"github.com/10gen/migration-verifier/contextplus"
	"github.com/10gen/migration-verifier/internal/reportutils"
	"github.com/10gen/migration-verifier/internal/retry"
	"github.com/10gen/migration-verifier/internal/types"
	"github.com/10gen/migration-verifier/internal/util"
	"github.com/10gen/migration-verifier/internal/verifier/recheck"
	"github.com/10gen/migration-verifier/mbson"
	"github.com/pkg/errors"
	"go.mongodb.org/mongo-driver/v2/bson"
	"go.mongodb.org/mongo-driver/v2/mongo"
	"go.mongodb.org/mongo-driver/v2/mongo/options"
	"go.mongodb.org/mongo-driver/v2/x/bsonx/bsoncore"
	"golang.org/x/exp/constraints"
)

const (
	recheckBatchByteLimit  = 1024 * 1024
	recheckBatchCountLimit = 1000

	recheckQueueCollectionNameBase = "recheckQueue"
)

<<<<<<< HEAD
=======
// RecheckPrimaryKey stores the implicit type of recheck to perform
// Currently, we only handle document mismatches/change stream updates,
// so SrcDatabaseName, SrcCollectionName, and DocumentID must always be specified.
//
// NB: Order is important here so that, within a given generation,
// sorting by _id will guarantee that all rechecks for a given
// namespace appear consecutively.
type RecheckPrimaryKey struct {
	SrcDatabaseName   string        `bson:"db"`
	SrcCollectionName string        `bson:"coll"`
	DocumentID        bson.RawValue `bson:"docID"`

	// Rand is here to allow “duplicate” entries. We do this because, with
	// multiple change streams returning the same events, we expect duplicate
	// key errors to be frequent. The server is quite slow in handling such
	// errors, though. To avoid that, while still allowing the _id index to
	// facilitate easy sorting of the duplicates, we set this field to a
	// random value on each entry.
	//
	// This also avoids duplicate-key slowness where the source workload
	// involves frequent writes to a small number of documents.
	Rand int32
}

var _ bson.Marshaler = &RecheckPrimaryKey{}

func (rk *RecheckPrimaryKey) MarshalBSON() ([]byte, error) {
	return bsoncore.NewDocumentBuilder().
		AppendString("db", rk.SrcDatabaseName).
		AppendString("coll", rk.SrcCollectionName).
		AppendValue("docID", bsoncore.Value{
			Type: bsoncore.Type(rk.DocumentID.Type),
			Data: rk.DocumentID.Value,
		}).
		AppendInt32("rand", rk.Rand).
		Build(), nil
}

// RecheckDoc stores the necessary information to know which documents must be rechecked.
type RecheckDoc struct {
	PrimaryKey RecheckPrimaryKey `bson:"_id"`

	// NB: Because we don’t update the recheck queue’s documents, this field
	// and any others that may be added will remain unchanged even if a recheck
	// is enqueued multiple times for the same document in the same generation.
	DataSize int `bson:"dataSize"`
}

var _ bson.Marshaler = &RecheckDoc{}

func (rd *RecheckDoc) MarshalBSON() ([]byte, error) {
	return bsoncore.NewDocumentBuilder().
		AppendDocument("_id", lo.Must(bson.Marshal(rd.PrimaryKey))).
		AppendInt64("dataSize", int64(rd.DataSize)).
		Build(), nil
}

>>>>>>> 17f7c8d0
// InsertFailedCompareRecheckDocs is for inserting RecheckDocs based on failures during Check.
func (verifier *Verifier) InsertFailedCompareRecheckDocs(
	ctx context.Context,
	namespace string, documentIDs []bson.RawValue, dataSizes []int32) error {
	dbName, collName := SplitNamespace(namespace)

	dbNames := make([]string, len(documentIDs))
	collNames := make([]string, len(documentIDs))
	for i := range documentIDs {
		dbNames[i] = dbName
		collNames[i] = collName
	}

	verifier.logger.Debug().
		Int("count", len(documentIDs)).
		Msg("Persisting rechecks for mismatched or missing documents.")

	return verifier.insertRecheckDocs(ctx, dbNames, collNames, documentIDs, dataSizes)
}

func (verifier *Verifier) insertRecheckDocs(
	ctx context.Context,
	dbNames []string,
	collNames []string,
	documentIDs []bson.RawValue,
	dataSizes []int32,
) error {
	verifier.mux.RLock()
	defer verifier.mux.RUnlock()

	start := time.Now()
	dbNames, collNames, documentIDs, dataSizes = deduplicateRechecks(
		dbNames,
		collNames,
		documentIDs,
		dataSizes,
	)
	fmt.Printf("----- deduplicate time: %s\n", time.Since(start))

	generation, _ := verifier.getGenerationWhileLocked()

	eg, groupCtx := contextplus.ErrGroup(ctx)

	// MongoDB’s Go driver starts failing requests if we try to exceed
	// its connection pool’s size. To avoid that, we limit our concurrency.
	eg.SetLimit(100)

	genCollection := verifier.getRecheckQueueCollection(generation)

	start := time.Now()
	insertThreads := 0

	sendRechecks := func(rechecks []bson.Raw) {
		insertThreads++

		eg.Go(func() error {

			retryer := retry.New()
			err := retryer.WithCallback(
				func(retryCtx context.Context, _ *retry.FuncInfo) error {
					requestBSON := buildRequestBSON(
						genCollection.Name(),
						rechecks,
					)

					// The driver’s InsertMany method inspects each document
					// to ensure that it has an _id. We can avoid that extra
					// overhead by calling RunCommand instead.
					err := genCollection.Database().RunCommand(
						retryCtx,
						requestBSON,
					).Err()

					// We expect duplicate-key errors from the above because:
					//
					// a) The same document can change multiple times per generation.
					// b) The source’s changes also happen on the destination, and both
					//    change streams populate this recheck queue.
					//
					// Because of that, we ignore duplicate-key errors. We do *not*, though,
					// ignore other errors that may accompany duplicate-key errors in the
					// same server response.
					//
					// This does mean that the persisted DataSize _does not change_ after
					// a document is first inserted. That should matter little, though,
					// the persisted document size is just an optimization for parallelizing,
					// and document sizes probably remain stable(-ish) across updates.
					err = util.TolerateSimpleDuplicateKeyInBulk(
						verifier.logger,
						len(rechecks),
						err,
					)

					return err
				},
				"persisting %d recheck(s)",
				len(rechecks),
			).Run(groupCtx, verifier.logger)

			return errors.Wrapf(err, "batch of %d rechecks", len(rechecks))
		})
	}

	curRechecks := make([]bson.Raw, 0, recheckBatchCountLimit)
	curBatchBytes := 0
	for i, dbName := range dbNames {
		recheckDoc := recheck.Doc{
			PrimaryKey: recheck.PrimaryKey{
				SrcDatabaseName:   dbName,
				SrcCollectionName: collNames[i],
				DocumentID:        documentIDs[i],
				Rand:              rand.Int32(),
			},
			DataSize: dataSizes[i],
		}

		recheckRaw, err := recheckDoc.MarshalToBSON()
		if err != nil {
			return errors.Wrapf(err, "marshaling recheck for %#q", dbName+"."+collNames[i])
		}

		curRechecks = append(
			curRechecks,
			bson.Raw(recheckRaw),
		)

		curBatchBytes += len(recheckRaw)
		if curBatchBytes > recheckBatchByteLimit || len(curRechecks) >= recheckBatchCountLimit {
			sendRechecks(curRechecks)
			curRechecks = make([]bson.Raw, 0, recheckBatchCountLimit)
			curBatchBytes = 0
		}
	}

	if len(curRechecks) > 0 {
		sendRechecks(curRechecks)
	}

	if err := eg.Wait(); err != nil {
		return errors.Wrapf(
			err,
			"persisting %d recheck(s) for generation %d",
			len(documentIDs),
			generation,
		)
	}

	if time.Since(start) > time.Second {
		verifier.logger.Warn().
			Int("count", len(documentIDs)).
			Int("insertThreads", insertThreads).
			Stringer("totalTime", time.Since(start)).
			Msg("Slow recheck persistence.")
	}

	verifier.logger.Trace().
		Int("generation", generation).
		Int("count", len(documentIDs)).
		Msg("Persisted rechecks.")

	return nil
}

// NB: batchBytes is the total size of all recheck documents. It does NOT include
// the size of the BSON framing: element keys, doc types, etc.
func buildRequestBSON(collName string, rechecks []bson.Raw) bson.Raw {
	rechecksBSONSize := mbson.GetBSONArraySize(rechecks)

	rechecksBSON := make(bson.RawArray, 4, rechecksBSONSize)
	binary.LittleEndian.PutUint32(rechecksBSON, uint32(rechecksBSONSize))
	for i, recheck := range rechecks {
		rechecksBSON = bsoncore.AppendDocumentElement(
			rechecksBSON,
			strconv.Itoa(i),
			recheck,
		)
	}

	// final NUL
	rechecksBSON = append(rechecksBSON, 0)

	if len(rechecksBSON) != rechecksBSONSize {
		panic(fmt.Sprintf("rechecks BSON doc size (%d) != expected (%d)", len(rechecksBSON), rechecksBSONSize))
	}

	// This BSON doc takes 39 bytes besides the collection name and requests.
	expectedBSONSize := 39 + len(collName) + rechecksBSONSize
	requestBSON := make(bson.Raw, 4, expectedBSONSize)

	requestBSON = bsoncore.AppendStringElement(
		requestBSON,
		"insert",
		collName,
	)
	requestBSON = bsoncore.AppendBooleanElement(
		requestBSON,
		"ordered",
		false,
	)
	requestBSON = bsoncore.AppendArrayElement(
		requestBSON,
		"documents",
		rechecksBSON,
	)
	requestBSON = append(requestBSON, 0)

	if len(requestBSON) != expectedBSONSize {
		panic(fmt.Sprintf("request BSON size (%d) mismatches expected (%d)", len(requestBSON), expectedBSONSize))
	}

	binary.LittleEndian.PutUint32(requestBSON, uint32(len(requestBSON)))

	return requestBSON
}

func deduplicateRechecks[T constraints.Integer](
	dbNames, collNames []string,
	documentIDs []bson.RawValue,
<<<<<<< HEAD
	dataSizes []T,
) ([]string, []string, []bson.RawValue, []T) {
	dedupeMap := map[string]map[string]map[string]T{}
=======
	dataSizes []int,
) ([]string, []string, []bson.RawValue, []int) {

	/*
		for i := len(dbNames) - 1; i >= 0; i-- {
			for j := i - 1; j >= 0; j-- {
				if dbNames[i] != dbNames[j] {
					continue
				}

				if collNames[i] != collNames[j] {
					continue
				}

				if !documentIDs[i].Equal(documentIDs[j]) {
					continue
				}

				dbNames = slices.Delete(dbNames, i, 1+i)
				collNames = slices.Delete(collNames, i, 1+i)
				documentIDs = slices.Delete(documentIDs, i, 1+i)
				dataSizes = slices.Delete(dataSizes, i, 1+i)
				break
			}
		}
	*/

	dedupeMap := map[string]map[string]map[string]int{}
>>>>>>> 17f7c8d0

	uniqueElems := 0

	for i, dbName := range dbNames {
		collName := collNames[i]
		docIDRaw := documentIDs[i]
		dataSize := dataSizes[i]

		docIDBuf := make([]byte, 1+len(docIDRaw.Value))
		docIDBuf[0] = byte(docIDRaw.Type)
		copy(docIDBuf[1:], docIDRaw.Value)
		docIDStr := string(docIDBuf)

		if _, ok := dedupeMap[dbName]; !ok {
			dedupeMap[dbName] = map[string]map[string]T{
				collName: {
					docIDStr: dataSize,
				},
			}

			uniqueElems++

			continue
		}

		if _, ok := dedupeMap[dbName][collName]; !ok {
			dedupeMap[dbName][collName] = map[string]T{
				docIDStr: dataSize,
			}

			uniqueElems++

			continue
		}

		if _, ok := dedupeMap[dbName][collName][docIDStr]; !ok {
			dedupeMap[dbName][collName][docIDStr] = dataSize
			uniqueElems++
		}
	}

	dbNames = make([]string, 0, uniqueElems)
	collNames = make([]string, 0, uniqueElems)
	rawDocIDs := make([]bson.RawValue, 0, uniqueElems)
	dataSizes = make([]T, 0, uniqueElems)

	for dbName, collMap := range dedupeMap {
		for collName, docMap := range collMap {
			for docIDStr, dataSize := range docMap {
				dbNames = append(dbNames, dbName)
				collNames = append(collNames, collName)
				rawDocIDs = append(
					rawDocIDs,
					bson.RawValue{
						Type:  bson.Type(docIDStr[0]),
						Value: []byte(docIDStr[1:]),
					},
				)
				dataSizes = append(dataSizes, dataSize)
			}
		}
	}

	return dbNames, collNames, rawDocIDs, dataSizes
}

// DropOldRecheckQueueWhileLocked deletes the previous generation’s recheck
// documents from the verifier’s metadata.
//
// The verifier **MUST** be locked when this function is called (or panic).
func (verifier *Verifier) DropOldRecheckQueueWhileLocked(ctx context.Context) error {
	prevGeneration := verifier.getPreviousGenerationWhileLocked()

	verifier.logger.Debug().
		Int("previousGeneration", prevGeneration).
		Msg("Deleting previous generation's enqueued rechecks.")

	genCollection := verifier.getRecheckQueueCollection(prevGeneration)

	return retry.New().WithCallback(
		func(ctx context.Context, i *retry.FuncInfo) error {
			return genCollection.Drop(ctx)
		},
		"deleting generation %d's enqueued rechecks",
		prevGeneration,
	).Run(ctx, verifier.logger)
}

func (verifier *Verifier) getPreviousGenerationWhileLocked() int {
	generation, _ := verifier.getGenerationWhileLocked()
	if generation < 1 {
		panic("This function is forbidden before generation 1!")
	}

	return generation - 1
}

// GenerateRecheckTasksWhileLocked fetches the previous generation’s recheck
// documents from the verifier’s metadata and creates current-generation
// document-verification tasks from them.
//
// Note that this function DOES NOT retry on failure, so callers should wrap
// calls to this function in a retryer.
//
// The verifier **MUST** be locked when this function is called (or panic).
func (verifier *Verifier) GenerateRecheckTasksWhileLocked(ctx context.Context) error {
	prevGeneration := verifier.getPreviousGenerationWhileLocked()

	verifier.logger.Debug().
		Int("priorGeneration", prevGeneration).
		Msgf("Counting prior generation’s enqueued rechecks.")

	recheckColl := verifier.getRecheckQueueCollection(prevGeneration)

	rechecksCount, err := recheckColl.CountDocuments(ctx, bson.D{})
	if err != nil {
		return errors.Wrapf(err,
			"failed to count generation %d’s rechecks",
			prevGeneration,
		)
	}

	verifier.logger.Debug().
		Int("priorGeneration", prevGeneration).
		Int("rechecksCount", int(rechecksCount)).
		Msgf("Creating recheck tasks from prior generation’s enqueued rechecks.")

	startTime := time.Now()

	// We generate one recheck task per collection, unless
	// 1) The size of the list of IDs would exceed 12MB (a very conservative way of avoiding
	//    the 16MB BSON limit)
	// 2) The size of the data would exceed our desired partition size.  This limits memory use
	//    during the recheck phase.
	// 3) The number of documents exceeds $rechecksCount/$numWorkers. We do
	//    this to prevent one thread from doing all of the rechecks.

	var prevDBName, prevCollName string
	var idAccum []any
	var idsSizer util.BSONArraySizer
	var totalDocs types.DocumentCount
	var dataSizeAccum, totalRecheckData int64

	// The sort here is important because the recheck _id is an embedded
	// document that includes the namespace. Thus, all rechecks for a given
	// namespace will be consecutive in this query’s result.
	cursor, err := recheckColl.Find(
		ctx,
		bson.D{},
		options.Find().
			SetSort(bson.D{{"_id", 1}}).
			SetProjection(bson.D{
				{"_id.rand", 0},
			}),
	)
	if err != nil {
		return err
	}
	defer cursor.Close(ctx)

	persistBufferedRechecks := func() error {
		if len(idAccum) == 0 {
			return nil
		}

		namespace := prevDBName + "." + prevCollName

		task, err := verifier.InsertDocumentRecheckTask(
			ctx,
			idAccum,
			types.ByteCount(dataSizeAccum),
			namespace,
		)
		if err != nil {
			return errors.Wrapf(
				err,
				"failed to create a %d-document recheck task for collection %#q",
				len(idAccum),
				namespace,
			)
		}

		verifier.logger.Debug().
			Any("task", task.PrimaryKey).
			Str("namespace", namespace).
			Int("numDocuments", len(idAccum)).
			Str("dataSize", reportutils.FmtBytes(dataSizeAccum)).
			Msg("Created document recheck task.")

		return nil
	}

	var lastIDRaw bson.RawValue

	// We group these here using a sort rather than using aggregate because aggregate is
	// subject to a 16MB limit on group size.
	for cursor.Next(ctx) {
		var doc recheck.Doc
		err = cursor.Decode(&doc)
		if err != nil {
			return err
		}

		idRaw, err := cursor.Current.LookupErr("_id", "docID")
		if err != nil {
			return errors.Wrapf(err, "failed to find docID in enqueued recheck %v", cursor.Current)
		}

		// We persist rechecks if any of these happen:
		// - the namespace has changed
		// - we’ve reached the per-task recheck maximum
		// - the buffered document IDs’ size exceeds the per-task maximum
		// - the buffered documents exceed the partition size
		//
		if doc.PrimaryKey.SrcDatabaseName != prevDBName ||
			doc.PrimaryKey.SrcCollectionName != prevCollName ||
			len(idAccum) > maxRecheckIDs ||
			types.ByteCount(idsSizer.Len()) >= maxRecheckIDsBytes ||
			dataSizeAccum >= verifier.partitionSizeInBytes {

			err := persistBufferedRechecks()
			if err != nil {
				return err
			}

			prevDBName = doc.PrimaryKey.SrcDatabaseName
			prevCollName = doc.PrimaryKey.SrcCollectionName
			idsSizer = util.BSONArraySizer{}
			dataSizeAccum = 0
			idAccum = idAccum[:0]
			lastIDRaw = bson.RawValue{}
		}

		// We’re iterating the rechecks in order such that, if the same doc
		// gets enqueued from multiple sources, we’ll see those records
		// consecutively. We can deduplicate here, then, by checking to see if
		// the doc ID has changed. (NB: At this point we know the namespace
		// has *not* changed because we just checked for that.)
		if idRaw.Equal(lastIDRaw) {
			continue
		}

		lastIDRaw = idRaw

		idsSizer.Add(idRaw)
		dataSizeAccum += int64(doc.DataSize)
		idAccum = append(idAccum, doc.PrimaryKey.DocumentID)

		totalRecheckData += int64(doc.DataSize)
		totalDocs++
	}

	err = cursor.Err()
	if err != nil {
		return err
	}

	err = persistBufferedRechecks()

	if err == nil && totalDocs > 0 {
		verifier.logger.Info().
			Int("generation", 1+prevGeneration).
			Int64("totalDocs", int64(totalDocs)).
			Str("totalData", reportutils.FmtBytes(totalRecheckData)).
			Stringer("timeElapsed", time.Since(startTime)).
			Msg("Scheduled documents for recheck in the new generation.")
	}

	return err
}

func (v *Verifier) getRecheckQueueCollection(generation int) *mongo.Collection {
	return v.verificationDatabase().
		Collection(fmt.Sprintf("%s_gen%d", recheckQueueCollectionNameBase, generation))
}<|MERGE_RESOLUTION|>--- conflicted
+++ resolved
@@ -4,11 +4,8 @@
 	"context"
 	"encoding/binary"
 	"fmt"
-<<<<<<< HEAD
+	"math/rand/v2"
 	"strconv"
-=======
-	"math/rand/v2"
->>>>>>> 17f7c8d0
 	"time"
 
 	"github.com/10gen/migration-verifier/contextplus"
@@ -33,66 +30,6 @@
 	recheckQueueCollectionNameBase = "recheckQueue"
 )
 
-<<<<<<< HEAD
-=======
-// RecheckPrimaryKey stores the implicit type of recheck to perform
-// Currently, we only handle document mismatches/change stream updates,
-// so SrcDatabaseName, SrcCollectionName, and DocumentID must always be specified.
-//
-// NB: Order is important here so that, within a given generation,
-// sorting by _id will guarantee that all rechecks for a given
-// namespace appear consecutively.
-type RecheckPrimaryKey struct {
-	SrcDatabaseName   string        `bson:"db"`
-	SrcCollectionName string        `bson:"coll"`
-	DocumentID        bson.RawValue `bson:"docID"`
-
-	// Rand is here to allow “duplicate” entries. We do this because, with
-	// multiple change streams returning the same events, we expect duplicate
-	// key errors to be frequent. The server is quite slow in handling such
-	// errors, though. To avoid that, while still allowing the _id index to
-	// facilitate easy sorting of the duplicates, we set this field to a
-	// random value on each entry.
-	//
-	// This also avoids duplicate-key slowness where the source workload
-	// involves frequent writes to a small number of documents.
-	Rand int32
-}
-
-var _ bson.Marshaler = &RecheckPrimaryKey{}
-
-func (rk *RecheckPrimaryKey) MarshalBSON() ([]byte, error) {
-	return bsoncore.NewDocumentBuilder().
-		AppendString("db", rk.SrcDatabaseName).
-		AppendString("coll", rk.SrcCollectionName).
-		AppendValue("docID", bsoncore.Value{
-			Type: bsoncore.Type(rk.DocumentID.Type),
-			Data: rk.DocumentID.Value,
-		}).
-		AppendInt32("rand", rk.Rand).
-		Build(), nil
-}
-
-// RecheckDoc stores the necessary information to know which documents must be rechecked.
-type RecheckDoc struct {
-	PrimaryKey RecheckPrimaryKey `bson:"_id"`
-
-	// NB: Because we don’t update the recheck queue’s documents, this field
-	// and any others that may be added will remain unchanged even if a recheck
-	// is enqueued multiple times for the same document in the same generation.
-	DataSize int `bson:"dataSize"`
-}
-
-var _ bson.Marshaler = &RecheckDoc{}
-
-func (rd *RecheckDoc) MarshalBSON() ([]byte, error) {
-	return bsoncore.NewDocumentBuilder().
-		AppendDocument("_id", lo.Must(bson.Marshal(rd.PrimaryKey))).
-		AppendInt64("dataSize", int64(rd.DataSize)).
-		Build(), nil
-}
-
->>>>>>> 17f7c8d0
 // InsertFailedCompareRecheckDocs is for inserting RecheckDocs based on failures during Check.
 func (verifier *Verifier) InsertFailedCompareRecheckDocs(
 	ctx context.Context,
@@ -122,15 +59,6 @@
 ) error {
 	verifier.mux.RLock()
 	defer verifier.mux.RUnlock()
-
-	start := time.Now()
-	dbNames, collNames, documentIDs, dataSizes = deduplicateRechecks(
-		dbNames,
-		collNames,
-		documentIDs,
-		dataSizes,
-	)
-	fmt.Printf("----- deduplicate time: %s\n", time.Since(start))
 
 	generation, _ := verifier.getGenerationWhileLocked()
 
@@ -311,40 +239,9 @@
 func deduplicateRechecks[T constraints.Integer](
 	dbNames, collNames []string,
 	documentIDs []bson.RawValue,
-<<<<<<< HEAD
 	dataSizes []T,
 ) ([]string, []string, []bson.RawValue, []T) {
 	dedupeMap := map[string]map[string]map[string]T{}
-=======
-	dataSizes []int,
-) ([]string, []string, []bson.RawValue, []int) {
-
-	/*
-		for i := len(dbNames) - 1; i >= 0; i-- {
-			for j := i - 1; j >= 0; j-- {
-				if dbNames[i] != dbNames[j] {
-					continue
-				}
-
-				if collNames[i] != collNames[j] {
-					continue
-				}
-
-				if !documentIDs[i].Equal(documentIDs[j]) {
-					continue
-				}
-
-				dbNames = slices.Delete(dbNames, i, 1+i)
-				collNames = slices.Delete(collNames, i, 1+i)
-				documentIDs = slices.Delete(documentIDs, i, 1+i)
-				dataSizes = slices.Delete(dataSizes, i, 1+i)
-				break
-			}
-		}
-	*/
-
-	dedupeMap := map[string]map[string]map[string]int{}
->>>>>>> 17f7c8d0
 
 	uniqueElems := 0
 
