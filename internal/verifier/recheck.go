package verifier

import (
	"context"
	"fmt"
<<<<<<< HEAD
=======
	"math/rand/v2"
>>>>>>> 5fb4f11d
	"time"

	"github.com/10gen/migration-verifier/contextplus"
	"github.com/10gen/migration-verifier/internal/reportutils"
	"github.com/10gen/migration-verifier/internal/retry"
	"github.com/10gen/migration-verifier/internal/types"
	"github.com/10gen/migration-verifier/internal/util"
	"github.com/pkg/errors"
	"github.com/samber/lo"
	"go.mongodb.org/mongo-driver/v2/bson"
	"go.mongodb.org/mongo-driver/v2/mongo"
	"go.mongodb.org/mongo-driver/v2/mongo/options"
	"go.mongodb.org/mongo-driver/v2/x/bsonx/bsoncore"
)

const (
	recheckBatchByteLimit  = 1024 * 1024
	recheckBatchCountLimit = 1000

	recheckQueueCollectionNameBase = "recheckQueue"
)

// RecheckPrimaryKey stores the implicit type of recheck to perform
// Currently, we only handle document mismatches/change stream updates,
// so SrcDatabaseName, SrcCollectionName, and DocumentID must always be specified.
//
// NB: Order is important here so that, within a given generation,
// sorting by _id will guarantee that all rechecks for a given
// namespace appear consecutively.
type RecheckPrimaryKey struct {
	SrcDatabaseName   string        `bson:"db"`
	SrcCollectionName string        `bson:"coll"`
	DocumentID        bson.RawValue `bson:"docID"`

	// Rand is here to allow “duplicate” entries. We do this because, with
	// multiple change streams returning the same events, we expect duplicate
	// key errors to be frequent. The server is quite slow in handling such
	// errors, though. To avoid that, while still allowing the _id index to
	// facilitate easy sorting of the duplicates, we set this field to a
	// random value on each entry.
	//
	// This also avoids duplicate-key slowness where the source workload
	// involves frequent writes to a small number of documents.
	Rand int32
}

var _ bson.Marshaler = &RecheckPrimaryKey{}

func (rk *RecheckPrimaryKey) MarshalBSON() ([]byte, error) {
	return bsoncore.NewDocumentBuilder().
		AppendString("db", rk.SrcDatabaseName).
		AppendString("coll", rk.SrcCollectionName).
		AppendValue("docID", bsoncore.Value{
			Type: bsoncore.Type(rk.DocumentID.Type),
			Data: rk.DocumentID.Value,
		}).
		AppendInt32("rand", rk.Rand).
		Build(), nil
}

// RecheckDoc stores the necessary information to know which documents must be rechecked.
type RecheckDoc struct {
	PrimaryKey RecheckPrimaryKey `bson:"_id"`

	// NB: Because we don’t update the recheck queue’s documents, this field
	// and any others that may be added will remain unchanged even if a recheck
	// is enqueued multiple times for the same document in the same generation.
	DataSize int `bson:"dataSize"`
}

var _ bson.Marshaler = &RecheckDoc{}

func (rd *RecheckDoc) MarshalBSON() ([]byte, error) {
	return bsoncore.NewDocumentBuilder().
		AppendDocument("_id", lo.Must(bson.Marshal(rd.PrimaryKey))).
		AppendInt64("dataSize", int64(rd.DataSize)).
		Build(), nil
}

// InsertFailedCompareRecheckDocs is for inserting RecheckDocs based on failures during Check.
func (verifier *Verifier) InsertFailedCompareRecheckDocs(
	ctx context.Context,
	namespace string, documentIDs []bson.RawValue, dataSizes []int) error {
	dbName, collName := SplitNamespace(namespace)

	dbNames := make([]string, len(documentIDs))
	collNames := make([]string, len(documentIDs))
	for i := range documentIDs {
		dbNames[i] = dbName
		collNames[i] = collName
	}

	verifier.logger.Debug().
		Int("count", len(documentIDs)).
		Msg("Persisting rechecks for mismatched or missing documents.")

	return verifier.insertRecheckDocs(ctx, dbNames, collNames, documentIDs, dataSizes)
}

func (verifier *Verifier) insertRecheckDocs(
	ctx context.Context,
	dbNames []string,
	collNames []string,
	documentIDs []bson.RawValue,
	dataSizes []int,
) error {
	verifier.mux.RLock()
	defer verifier.mux.RUnlock()

	start := time.Now()
	dbNames, collNames, documentIDs, dataSizes = deduplicateRechecks(
		dbNames,
		collNames,
		documentIDs,
		dataSizes,
	)
	fmt.Printf("----- deduplicate time: %s\n", time.Since(start))

	generation, _ := verifier.getGenerationWhileLocked()

	eg, groupCtx := contextplus.ErrGroup(ctx)

	// MongoDB’s Go driver starts failing requests if we try to exceed
	// its connection pool’s size. To avoid that, we limit our concurrency.
	eg.SetLimit(100)

	genCollection := verifier.getRecheckQueueCollection(generation)

	sendRechecks := func(rechecks []bson.Raw) {
		eg.Go(func() error {

			retryer := retry.New()
			err := retryer.WithCallback(
				func(retryCtx context.Context, _ *retry.FuncInfo) error {
					_, err := genCollection.InsertMany(
						retryCtx,
						lo.ToAnySlice(rechecks),
						options.InsertMany().SetOrdered(false),
					)

					// We expect duplicate-key errors from the above because:
					//
					// a) The same document can change multiple times per generation.
					// b) The source’s changes also happen on the destination, and both
					//    change streams populate this recheck queue.
					//
					// Because of that, we ignore duplicate-key errors. We do *not*, though,
					// ignore other errors that may accompany duplicate-key errors in the
					// same server response.
					//
					// This does mean that the persisted DataSize _does not change_ after
					// a document is first inserted. That should matter little, though,
					// the persisted document size is just an optimization for parallelizing,
					// and document sizes probably remain stable(-ish) across updates.
					err = util.TolerateSimpleDuplicateKeyInBulk(
						verifier.logger,
						len(rechecks),
						err,
					)

					return err
				},
				"persisting %d recheck(s)",
				len(rechecks),
			).Run(groupCtx, verifier.logger)

			return errors.Wrapf(err, "batch of %d rechecks", len(rechecks))
		})
	}

	curRechecks := make([]bson.Raw, 0, recheckBatchCountLimit)
	curBatchBytes := 0
	for i, dbName := range dbNames {
		recheckDoc := RecheckDoc{
			PrimaryKey: RecheckPrimaryKey{
				SrcDatabaseName:   dbName,
				SrcCollectionName: collNames[i],
<<<<<<< HEAD
				DocumentID:        documentIDs[i],
=======
				DocumentID:        rawDocIDs[i],
				Rand:              rand.Int32(),
>>>>>>> 5fb4f11d
			},
			DataSize: dataSizes[i],
		}

		recheckRaw, err := bson.Marshal(recheckDoc)
		if err != nil {
			return errors.Wrapf(err, "marshaling recheck for %#q", dbName+"."+collNames[i])
		}

		curRechecks = append(
			curRechecks,
			bson.Raw(recheckRaw),
		)

		curBatchBytes += len(recheckRaw)
		if curBatchBytes > recheckBatchByteLimit || len(curRechecks) >= recheckBatchCountLimit {
			sendRechecks(curRechecks)
			curRechecks = make([]bson.Raw, 0, recheckBatchCountLimit)
			curBatchBytes = 0
		}
	}

	if len(curRechecks) > 0 {
		sendRechecks(curRechecks)
	}

	if err := eg.Wait(); err != nil {
		return errors.Wrapf(
			err,
			"persisting %d recheck(s) for generation %d",
			len(documentIDs),
			generation,
		)
	}

	verifier.logger.Trace().
		Int("generation", generation).
		Int("count", len(documentIDs)).
		Msg("Persisted rechecks.")

	return nil
}

func deduplicateRechecks(
	dbNames, collNames []string,
	documentIDs []bson.RawValue,
	dataSizes []int,
) ([]string, []string, []bson.RawValue, []int) {

	/*
		for i := len(dbNames) - 1; i >= 0; i-- {
			for j := i - 1; j >= 0; j-- {
				if dbNames[i] != dbNames[j] {
					continue
				}

				if collNames[i] != collNames[j] {
					continue
				}

				if !documentIDs[i].Equal(documentIDs[j]) {
					continue
				}

				dbNames = slices.Delete(dbNames, i, 1+i)
				collNames = slices.Delete(collNames, i, 1+i)
				documentIDs = slices.Delete(documentIDs, i, 1+i)
				dataSizes = slices.Delete(dataSizes, i, 1+i)
				break
			}
		}
	*/

	dedupeMap := map[string]map[string]map[string]int{}

	uniqueElems := 0

	for i, dbName := range dbNames {
		collName := collNames[i]
		docIDRaw := documentIDs[i]
		dataSize := dataSizes[i]

		docIDBuf := make([]byte, 1+len(docIDRaw.Value))
		docIDBuf[0] = byte(docIDRaw.Type)
		copy(docIDBuf[1:], docIDRaw.Value)
		docIDStr := string(docIDBuf)

		if _, ok := dedupeMap[dbName]; !ok {
			dedupeMap[dbName] = map[string]map[string]int{
				collName: {
					docIDStr: dataSize,
				},
			}

			uniqueElems++

			continue
		}

		if _, ok := dedupeMap[dbName][collName]; !ok {
			dedupeMap[dbName][collName] = map[string]int{
				docIDStr: dataSize,
			}

			uniqueElems++

			continue
		}

		if _, ok := dedupeMap[dbName][collName][docIDStr]; !ok {
			dedupeMap[dbName][collName][docIDStr] = dataSize
			uniqueElems++
		}
	}

	dbNames = make([]string, 0, uniqueElems)
	collNames = make([]string, 0, uniqueElems)
	rawDocIDs := make([]bson.RawValue, 0, uniqueElems)
	dataSizes = make([]int, 0, uniqueElems)

	for dbName, collMap := range dedupeMap {
		for collName, docMap := range collMap {
			for docIDStr, dataSize := range docMap {
				dbNames = append(dbNames, dbName)
				collNames = append(collNames, collName)
				rawDocIDs = append(
					rawDocIDs,
					bson.RawValue{
						Type:  bson.Type(docIDStr[0]),
						Value: []byte(docIDStr[1:]),
					},
				)
				dataSizes = append(dataSizes, dataSize)
			}
		}
	}

	return dbNames, collNames, rawDocIDs, dataSizes
}

// DropOldRecheckQueueWhileLocked deletes the previous generation’s recheck
// documents from the verifier’s metadata.
//
// The verifier **MUST** be locked when this function is called (or panic).
func (verifier *Verifier) DropOldRecheckQueueWhileLocked(ctx context.Context) error {
	prevGeneration := verifier.getPreviousGenerationWhileLocked()

	verifier.logger.Debug().
		Int("previousGeneration", prevGeneration).
		Msg("Deleting previous generation's enqueued rechecks.")

	genCollection := verifier.getRecheckQueueCollection(prevGeneration)

	return retry.New().WithCallback(
		func(ctx context.Context, i *retry.FuncInfo) error {
			return genCollection.Drop(ctx)
		},
		"deleting generation %d's enqueued rechecks",
		prevGeneration,
	).Run(ctx, verifier.logger)
}

func (verifier *Verifier) getPreviousGenerationWhileLocked() int {
	generation, _ := verifier.getGenerationWhileLocked()
	if generation < 1 {
		panic("This function is forbidden before generation 1!")
	}

	return generation - 1
}

// GenerateRecheckTasksWhileLocked fetches the previous generation’s recheck
// documents from the verifier’s metadata and creates current-generation
// document-verification tasks from them.
//
// Note that this function DOES NOT retry on failure, so callers should wrap
// calls to this function in a retryer.
//
// The verifier **MUST** be locked when this function is called (or panic).
func (verifier *Verifier) GenerateRecheckTasksWhileLocked(ctx context.Context) error {
	prevGeneration := verifier.getPreviousGenerationWhileLocked()

	verifier.logger.Debug().
		Int("priorGeneration", prevGeneration).
		Msgf("Counting prior generation’s enqueued rechecks.")

	recheckColl := verifier.getRecheckQueueCollection(prevGeneration)

	rechecksCount, err := recheckColl.CountDocuments(ctx, bson.D{})
	if err != nil {
		return errors.Wrapf(err,
			"failed to count generation %d’s rechecks",
			prevGeneration,
		)
	}

	verifier.logger.Debug().
		Int("priorGeneration", prevGeneration).
		Int("rechecksCount", int(rechecksCount)).
		Msgf("Creating recheck tasks from prior generation’s enqueued rechecks.")

	startTime := time.Now()

	// We generate one recheck task per collection, unless
	// 1) The size of the list of IDs would exceed 12MB (a very conservative way of avoiding
	//    the 16MB BSON limit)
	// 2) The size of the data would exceed our desired partition size.  This limits memory use
	//    during the recheck phase.
	// 3) The number of documents exceeds $rechecksCount/$numWorkers. We do
	//    this to prevent one thread from doing all of the rechecks.

	var prevDBName, prevCollName string
	var idAccum []any
	var idsSizer util.BSONArraySizer
	var totalDocs types.DocumentCount
	var dataSizeAccum, totalRecheckData int64

	// The sort here is important because the recheck _id is an embedded
	// document that includes the namespace. Thus, all rechecks for a given
	// namespace will be consecutive in this query’s result.
	cursor, err := recheckColl.Find(
		ctx,
		bson.D{},
		options.Find().
			SetSort(bson.D{{"_id", 1}}).
			SetProjection(bson.D{
				{"_id.rand", 0},
			}),
	)
	if err != nil {
		return err
	}
	defer cursor.Close(ctx)

	persistBufferedRechecks := func() error {
		if len(idAccum) == 0 {
			return nil
		}

		namespace := prevDBName + "." + prevCollName

		task, err := verifier.InsertDocumentRecheckTask(
			ctx,
			idAccum,
			types.ByteCount(dataSizeAccum),
			namespace,
		)
		if err != nil {
			return errors.Wrapf(
				err,
				"failed to create a %d-document recheck task for collection %#q",
				len(idAccum),
				namespace,
			)
		}

		verifier.logger.Debug().
			Any("task", task.PrimaryKey).
			Str("namespace", namespace).
			Int("numDocuments", len(idAccum)).
			Str("dataSize", reportutils.FmtBytes(dataSizeAccum)).
			Msg("Created document recheck task.")

		return nil
	}

	var lastIDRaw bson.RawValue

	// We group these here using a sort rather than using aggregate because aggregate is
	// subject to a 16MB limit on group size.
	for cursor.Next(ctx) {
		var doc RecheckDoc
		err = cursor.Decode(&doc)
		if err != nil {
			return err
		}

		idRaw, err := cursor.Current.LookupErr("_id", "docID")
		if err != nil {
			return errors.Wrapf(err, "failed to find docID in enqueued recheck %v", cursor.Current)
		}

		// We persist rechecks if any of these happen:
		// - the namespace has changed
		// - we’ve reached the per-task recheck maximum
		// - the buffered document IDs’ size exceeds the per-task maximum
		// - the buffered documents exceed the partition size
		//
		if doc.PrimaryKey.SrcDatabaseName != prevDBName ||
			doc.PrimaryKey.SrcCollectionName != prevCollName ||
			len(idAccum) > maxRecheckIDs ||
			types.ByteCount(idsSizer.Len()) >= maxRecheckIDsBytes ||
			dataSizeAccum >= verifier.partitionSizeInBytes {

			err := persistBufferedRechecks()
			if err != nil {
				return err
			}

			prevDBName = doc.PrimaryKey.SrcDatabaseName
			prevCollName = doc.PrimaryKey.SrcCollectionName
			idsSizer = util.BSONArraySizer{}
			dataSizeAccum = 0
			idAccum = idAccum[:0]
			lastIDRaw = bson.RawValue{}
		}

		// We’re iterating the rechecks in order such that, if the same doc
		// gets enqueued from multiple sources, we’ll see those records
		// consecutively. We can deduplicate here, then, by checking to see if
		// the doc ID has changed. (NB: At this point we know the namespace
		// has *not* changed because we just checked for that.)
		if idRaw.Equal(lastIDRaw) {
			continue
		}

		lastIDRaw = idRaw

		idsSizer.Add(idRaw)
		dataSizeAccum += int64(doc.DataSize)
		idAccum = append(idAccum, doc.PrimaryKey.DocumentID)

		totalRecheckData += int64(doc.DataSize)
		totalDocs++
	}

	err = cursor.Err()
	if err != nil {
		return err
	}

	err = persistBufferedRechecks()

	if err == nil && totalDocs > 0 {
		verifier.logger.Info().
			Int("generation", 1+prevGeneration).
			Int64("totalDocs", int64(totalDocs)).
			Str("totalData", reportutils.FmtBytes(totalRecheckData)).
			Stringer("timeElapsed", time.Since(startTime)).
			Msg("Scheduled documents for recheck in the new generation.")
	}

	return err
}

func (v *Verifier) getRecheckQueueCollection(generation int) *mongo.Collection {
	return v.verificationDatabase().
		Collection(fmt.Sprintf("%s_gen%d", recheckQueueCollectionNameBase, generation))
}<|MERGE_RESOLUTION|>--- conflicted
+++ resolved
@@ -3,10 +3,7 @@
 import (
 	"context"
 	"fmt"
-<<<<<<< HEAD
-=======
 	"math/rand/v2"
->>>>>>> 5fb4f11d
 	"time"
 
 	"github.com/10gen/migration-verifier/contextplus"
@@ -184,12 +181,8 @@
 			PrimaryKey: RecheckPrimaryKey{
 				SrcDatabaseName:   dbName,
 				SrcCollectionName: collNames[i],
-<<<<<<< HEAD
 				DocumentID:        documentIDs[i],
-=======
-				DocumentID:        rawDocIDs[i],
 				Rand:              rand.Int32(),
->>>>>>> 5fb4f11d
 			},
 			DataSize: dataSizes[i],
 		}
