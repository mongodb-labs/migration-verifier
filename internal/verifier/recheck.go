--- conflicted
+++ resolved
@@ -49,17 +49,10 @@
 	namespace string,
 	documentIDs []bson.RawValue,
 	dataSizes []int32,
-<<<<<<< HEAD
-	mismatchTimes []recheck.MismatchTimes,
-) error {
-	if mismatchTimes == nil {
-		panic("mismatch recheck must have times!")
-=======
 	firstMismatchTimes []bson.DateTime,
 ) error {
 	if firstMismatchTimes == nil {
 		panic("mismatch recheck must have first-mismatch times!")
->>>>>>> 4ac6c1e7
 	}
 
 	dbName, collName := SplitNamespace(namespace)
@@ -75,8 +68,7 @@
 		Int("count", len(documentIDs)).
 		Msg("Persisting rechecks for mismatched or missing documents.")
 
-<<<<<<< HEAD
-	return verifier.insertRecheckDocs(ctx, dbNames, collNames, documentIDs, dataSizes, mismatchTimes)
+	return verifier.insertRecheckDocs(ctx, dbNames, collNames, documentIDs, dataSizes, firstMismatchTimes)
 }
 
 type enqueuedRecheckCounts struct {
@@ -160,9 +152,6 @@
 	}
 
 	panic(fmt.Sprintf("multiple group results: %+v", results))
-=======
-	return verifier.insertRecheckDocs(ctx, dbNames, collNames, documentIDs, dataSizes, firstMismatchTimes)
->>>>>>> 4ac6c1e7
 }
 
 func (verifier *Verifier) insertRecheckDocs(
@@ -171,11 +160,7 @@
 	collNames []string,
 	documentIDs []bson.RawValue,
 	dataSizes []int32,
-<<<<<<< HEAD
-	mismatchTimes []recheck.MismatchTimes,
-=======
 	firstMismatchTimes []bson.DateTime,
->>>>>>> 4ac6c1e7
 ) error {
 	verifier.mux.RLock()
 	defer verifier.mux.RUnlock()
@@ -247,21 +232,12 @@
 		})
 	}
 
-<<<<<<< HEAD
-	var mismatch option.Option[recheck.MismatchTimes]
-	curRechecks := make([]bson.Raw, 0, recheckBatchCountLimit)
-	curBatchBytes := 0
-	for i, dbName := range dbNames {
-		if mismatchTimes != nil {
-			mismatch = option.Some(mismatchTimes[i])
-=======
 	var firstMismatchTime option.Option[bson.DateTime]
 	curRechecks := make([]bson.Raw, 0, recheckBatchCountLimit)
 	curBatchBytes := 0
 	for i, dbName := range dbNames {
 		if firstMismatchTimes != nil {
 			firstMismatchTime = option.Some(firstMismatchTimes[i])
->>>>>>> 4ac6c1e7
 		}
 
 		recheckDoc := recheck.Doc{
@@ -271,17 +247,8 @@
 				DocumentID:        documentIDs[i],
 				Rand:              rand.Int32(),
 			},
-<<<<<<< HEAD
-			DataSize:      dataSizes[i],
-			MismatchTimes: mismatch,
-		}
-
-		if mismatchTimes != nil {
-			recheckDoc.MismatchTimes = option.Some(mismatchTimes[i])
-=======
 			DataSize:          dataSizes[i],
 			FirstMismatchTime: firstMismatchTime,
->>>>>>> 4ac6c1e7
 		}
 
 		recheckRaw := recheckDoc.MarshalToBSON()
@@ -426,11 +393,7 @@
 	var totalDocs types.DocumentCount
 	var dataSizeAccum, totalRecheckData int64
 
-<<<<<<< HEAD
-	mismatchFirstSeenAt := map[int32]bson.DateTime{}
-=======
 	firstMismatchTime := map[int32]bson.DateTime{}
->>>>>>> 4ac6c1e7
 
 	// The sort here is important because the recheck _id is an embedded
 	// document that includes the namespace. Thus, all rechecks for a given
@@ -464,11 +427,7 @@
 
 		task, err := verifier.createDocumentRecheckTask(
 			idAccum,
-<<<<<<< HEAD
-			mismatchFirstSeenAt,
-=======
 			firstMismatchTime,
->>>>>>> 4ac6c1e7
 			types.ByteCount(dataSizeAccum),
 			namespace,
 		)
@@ -553,11 +512,7 @@
 			dataSizeAccum = 0
 			idAccum = idAccum[:0]
 			lastIDRaw = bson.RawValue{}
-<<<<<<< HEAD
-			clear(mismatchFirstSeenAt)
-=======
 			clear(firstMismatchTime)
->>>>>>> 4ac6c1e7
 		}
 
 		// A document can be enqueued for recheck for multiple reasons:
@@ -572,11 +527,7 @@
 		// has *not* changed because we just checked for that.)
 		if idRaw.Equal(lastIDRaw) {
 
-<<<<<<< HEAD
-			if doc.MismatchTimes.IsNone() {
-=======
 			if doc.FirstMismatchTime.IsNone() {
->>>>>>> 4ac6c1e7
 				// A non-mismatch recheck means the document changed. In that
 				// case we want to clear the mismatch count. This way a document
 				// that changes over & over won’t seem persistently mismatched
@@ -584,11 +535,7 @@
 				// of change.
 				lastIDIndex := len(idAccum) - 1
 
-<<<<<<< HEAD
-				delete(mismatchFirstSeenAt, int32(lastIDIndex))
-=======
 				delete(firstMismatchTime, int32(lastIDIndex))
->>>>>>> 4ac6c1e7
 			}
 
 			continue
@@ -598,13 +545,8 @@
 
 		idsSizer.Add(idRaw)
 		dataSizeAccum += int64(doc.DataSize)
-<<<<<<< HEAD
-		if mm, has := doc.MismatchTimes.Get(); has {
-			mismatchFirstSeenAt[int32(len(idAccum))] = mm.First
-=======
 		if fmt, has := doc.FirstMismatchTime.Get(); has {
 			firstMismatchTime[int32(len(idAccum))] = fmt
->>>>>>> 4ac6c1e7
 		}
 		idAccum = append(idAccum, doc.PrimaryKey.DocumentID)
 
