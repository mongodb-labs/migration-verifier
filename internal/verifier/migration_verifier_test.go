package verifier

// Copyright (C) MongoDB, Inc. 2020-present.
//
// Licensed under the Apache License, Version 2.0 (the "License"); you may
// not use this file except in compliance with the License. You may obtain
// a copy of the License at http://www.apache.org/licenses/LICENSE-2.0

import (
	"context"
	"fmt"
	"maps"
	"math/rand"
	"os"
	"regexp"
	"slices"
	"sort"
	"strings"
	"testing"
	"time"

	"github.com/10gen/migration-verifier/internal/logger"
	"github.com/10gen/migration-verifier/internal/partitions"
	"github.com/10gen/migration-verifier/internal/retry"
	"github.com/10gen/migration-verifier/internal/testutil"
	"github.com/10gen/migration-verifier/internal/types"
	"github.com/10gen/migration-verifier/internal/util"
	"github.com/10gen/migration-verifier/internal/verifier/recheck"
	"github.com/10gen/migration-verifier/mbson"
	"github.com/10gen/migration-verifier/mslices"
	"github.com/cespare/permute/v2"
	"github.com/rs/zerolog"
	"github.com/samber/lo"
	"github.com/samber/lo/mutable"
	"github.com/stretchr/testify/assert"
	"github.com/stretchr/testify/require"
	"github.com/stretchr/testify/suite"
	"go.mongodb.org/mongo-driver/v2/bson"
	"go.mongodb.org/mongo-driver/v2/mongo"
	"go.mongodb.org/mongo-driver/v2/mongo/options"
)

func TestIntegration(t *testing.T) {
	if testing.Short() {
		t.Skip("Skipping integration tests in short-test mode.")
	}
	envVals := map[string]string{}

	for _, name := range []string{"MVTEST_SRC", "MVTEST_DST", "MVTEST_META"} {
		connStr := os.Getenv(name)
		if connStr == "" {
			t.Fatalf("%s requires %#q in environment.", t.Name(), name)
		}

		t.Logf("Found %s: %#q", name, connStr)

		envVals[name] = connStr
	}

	testSuite := &IntegrationTestSuite{
		srcConnStr:  envVals["MVTEST_SRC"],
		dstConnStr:  envVals["MVTEST_DST"],
		metaConnStr: envVals["MVTEST_META"],
	}

	oldLogLevel := zerolog.GlobalLevel()
	zerolog.SetGlobalLevel(zerolog.DebugLevel)
	defer zerolog.SetGlobalLevel(oldLogLevel)

	suite.Run(t, testSuite)
}

func (suite *IntegrationTestSuite) TestPartitionEmptyCollection() {
	ctx := suite.Context()
	require := require.New(suite.T())

	verifier := suite.BuildVerifier()

	db := suite.srcMongoClient.Database(suite.DBNameForTest())
	collName := "stuff"
	require.NoError(db.CreateCollection(ctx, collName))

	task := &VerificationTask{
		PrimaryKey: bson.NewObjectID(),
		Generation: 0,
		Status:     verificationTaskAdded,
		Type:       verificationTaskVerifyCollection,
		QueryFilter: QueryFilter{
			Namespace: db.Name() + "." + collName,
			To:        db.Name() + "." + collName,
		},
	}

	partitions, docs, bytes, err := verifier.createPartitionTasksWithSampleRate(ctx, task)
	require.NoError(err, "should partition collection")

	assert.EqualValues(suite.T(), 1, partitions, "should be 1 partition")
	assert.Zero(suite.T(), docs, "should be 0 docs")
	assert.Zero(suite.T(), bytes, "should be 0 bytes")

	taskOpt, err := verifier.FindNextVerifyTaskAndUpdate(ctx)
	require.NoError(err, "should look up task")

	foundTask, gotTask := taskOpt.Get()
	require.True(gotTask, "should find task")

	require.Equal(verificationTaskVerifyDocuments, foundTask.Type, "task type")
	assert.Equal(
		suite.T(),
		bson.MinKey{},
		foundTask.QueryFilter.Partition.Key.Lower,
		"min bound",
	)

	assert.Equal(
		suite.T(),
		bson.MaxKey{},
		foundTask.QueryFilter.Partition.Upper,
		"max bound",
	)
}

func (suite *IntegrationTestSuite) TestProcessVerifyTask_Failure() {
	verifier := suite.BuildVerifier()
	ctx := suite.Context()
	t := suite.T()

	suite.Require().NoError(verifier.startChangeHandling(ctx))

	dbName := suite.DBNameForTest()
	collName := "coll"

	namespace := dbName + "." + collName

	task := &VerificationTask{
		PrimaryKey: bson.NewObjectID(),
		QueryFilter: QueryFilter{
			Partition: &partitions.Partition{
				Key: partitions.PartitionKey{
					Lower: 123,
				},
				Upper: 234,
			},
			Namespace: namespace,
			To:        namespace,
		},
	}

	err := verifier.ProcessVerifyTask(ctx, 12, task)

	expectedIDHex := task.PrimaryKey.Hex()

	assert.ErrorContains(t, err, expectedIDHex)
}

func (suite *IntegrationTestSuite) TestVerifier_Dotted_Shard_Key() {
	ctx := suite.T().Context()
	require := require.New(suite.T())

	for _, client := range mslices.Of(suite.srcMongoClient, suite.dstMongoClient) {
		if suite.GetTopology(client) != util.TopologySharded {
			suite.T().Skip("sharded clusters required")
		}
	}

	dbName := suite.DBNameForTest()
	collName := "coll"

	docs := []bson.D{
		{{"_id", 33}, {"foo", bson.D{{"bar", 100}}}},
		{{"_id", 33}, {"foo", bson.D{{"bar", 200}}}},
	}

	shardKey := bson.D{
		{"foo.bar", 1},
	}

	keyField := shardKey[0].Key
	splitKey := bson.D{{keyField, 150}}

	clientsWithLabels := []struct {
		label  string
		client *mongo.Client
	}{
		{"source", suite.srcMongoClient},
		{"destination", suite.dstMongoClient},
	}

	for _, clientWithLabel := range clientsWithLabels {
		client := clientWithLabel.client
		clientLabel := clientWithLabel.label

		db := client.Database(dbName)
		coll := db.Collection(collName)

		// The DB shouldn’t exist anyway, but just in case.
		require.NoError(db.Drop(ctx), "should drop database")

		shardIds := getShardIds(suite.T(), client)

		admin := client.Database("admin")

		require.NoError(admin.RunCommand(
			ctx,
			bson.D{
				{"enableSharding", db.Name()},
			},
		).Err())

		require.NoError(
			admin.RunCommand(
				ctx,
				bson.D{
					{"shardCollection", FullName(coll)},
					{"key", shardKey},
				},
			).Err(),
			"should shard collection on %s",
			clientLabel,
		)

		require.NoError(
			util.DisableBalancing(ctx, coll),
			"should disable %#q’s balancing on %s",
			FullName(coll),
			clientLabel,
		)

		require.NoError(
			admin.RunCommand(ctx, bson.D{
				{"split", FullName(coll)},
				{"middle", splitKey},
			}).Err(),
			"should split on %s",
			clientLabel,
		)

		require.Eventually(
			func() bool {
				err := admin.RunCommand(ctx, bson.D{
					{"moveChunk", FullName(coll)},
					{"find", bson.D{{keyField, 149}}},
					{"to", shardIds[0]},
					{"_waitForDelete", true},
				}).Err()

				if err != nil {
					suite.T().Logf("Failed to move %s’s lower chunk to shard %#q: %v", clientLabel, shardIds[0], err)
					return false
				}

				return true
			},
			5*time.Minute,
			time.Second,
			"Should move lower chunk to the 1st shard",
		)

		require.Eventually(
			func() bool {
				err := admin.RunCommand(ctx, bson.D{
					{"moveChunk", FullName(coll)},
					{"find", bson.D{{keyField, 151}}},
					{"to", shardIds[1]},
					{"_waitForDelete", true},
				}).Err()

				if err != nil {
					suite.T().Logf("Failed to move %s’s upper chunk to shard %#q: %v", clientLabel, shardIds[1], err)
					return false
				}

				return true
			},
			5*time.Minute,
			time.Second,
			"Should move upper chunk to the 2nd shard",
		)

		mutable.Shuffle(docs)
		_, err := coll.InsertMany(ctx, lo.ToAnySlice(docs))
		require.NoError(err, "should insert all docs")
	}

	task := &VerificationTask{
		PrimaryKey: bson.NewObjectID(),
		QueryFilter: QueryFilter{
			Namespace: dbName + "." + collName,
			To:        dbName + "." + collName,
			ShardKeys: lo.Map(
				shardKey,
				func(el bson.E, _ int) string {
					return el.Key
				},
			),
			Partition: &partitions.Partition{
				Key: partitions.PartitionKey{
					Lower: bson.MinKey{},
				},
				Upper: bson.MaxKey{},
			},
		},
	}

	verifier := suite.BuildVerifier()
	suite.Require().NoError(verifier.startChangeHandling(ctx))
	results, docCount, _, err := verifier.FetchAndCompareDocuments(ctx, 0, task)
	require.NoError(err, "should fetch & compare")
	assert.EqualValues(suite.T(), len(docs), docCount, "expected # of docs")
	assert.Empty(suite.T(), results, "should find no problem")
}

func getShardIds(t *testing.T, client *mongo.Client) []string {
	res, err := runListShards(t.Context(), logger.NewDefaultLogger(), client)
	require.NoError(t, err)

	type shardData struct {
		Id string `bson:"_id"`
	}
	var parsed struct {
		Shards []shardData
	}

	require.NoError(t, res.Decode(&parsed))

	return lo.Map(
		parsed.Shards,
		func(sd shardData, _ int) string {
			return sd.Id
		},
	)
}

func (suite *IntegrationTestSuite) TestVerifier_DocFilter_ObjectID() {

	ctx := suite.Context()
	t := suite.T()

	dbName := suite.DBNameForTest()
	collName := "coll"

	srcColl := suite.srcMongoClient.Database(dbName).Collection(collName)
	dstColl := suite.dstMongoClient.Database(dbName).Collection(collName)

	id1 := bson.NewObjectID()
	_, err := srcColl.InsertOne(ctx, bson.D{{"_id", id1}})
	require.NoError(t, err, "should insert to source")

	id2 := bson.NewObjectID()
	_, err = srcColl.InsertOne(ctx, bson.D{{"_id", id2}})
	require.NoError(t, err, "should insert to source")

	_, err = dstColl.InsertOne(ctx, bson.D{{"_id", id1}})
	require.NoError(t, err, "should insert to destination")

	namespace := dbName + "." + collName

	task := &VerificationTask{
		PrimaryKey: bson.NewObjectID(),
		Ids: mslices.Of(
			mbson.ToRawValue(id1),
			mbson.ToRawValue(id2),
		),
		QueryFilter: QueryFilter{
			Namespace: namespace,
			To:        namespace,
		},
	}

	verifier := suite.BuildVerifier()
	suite.Require().NoError(verifier.startChangeHandling(ctx))

	verifier.globalFilter = bson.D{{"_id", id1}}

	results, docCount, _, err := verifier.FetchAndCompareDocuments(ctx, 0, task)
	require.NoError(t, err, "should fetch & compare")
	assert.EqualValues(t, 1, docCount, "should compare 1 doc")
	assert.Empty(t, results, "should find no problem")

	verifier.globalFilter = bson.D{{"_id", id2}}
	results, docCount, _, err = verifier.FetchAndCompareDocuments(ctx, 0, task)
	require.NoError(t, err, "should fetch & compare")
	assert.EqualValues(t, 1, docCount, "should compare 1 doc")
	assert.NotEmpty(t, results, "should find a problem")
}

func (suite *IntegrationTestSuite) TestTypesBetweenBoundaries() {
	ctx := suite.Context()

	verifier := suite.BuildVerifier()

	suite.Require().NoError(verifier.startChangeHandling(ctx))

	task := &VerificationTask{
		PrimaryKey: bson.NewObjectID(),
		QueryFilter: QueryFilter{
			Namespace: "keyhole.dealers",
			To:        "keyhole.dealers",
			Partition: &partitions.Partition{
				Key: partitions.PartitionKey{
					Lower: bson.MinKey{},
				},
				Upper: int32(999),
			},
		},
	}

	_, err := suite.srcMongoClient.Database("keyhole").Collection("dealers").InsertMany(ctx, []any{
		bson.D{{"_id", nil}},
		bson.D{{"_id", int32(123)}},
		bson.D{{"_id", bson.Symbol("oh yeah")}},
	})
	suite.Require().NoError(err)

	_, err = suite.dstMongoClient.Database("keyhole").Collection("dealers").InsertMany(ctx, []any{
		bson.D{{"_id", nil}},
		bson.D{{"_id", int32(123)}},
		bson.D{{"_id", "oh yeah"}},
	})
	suite.Require().NoError(err)

	cases := []struct {
		label                 string
		lower, upper          any
		docsCount, mismatches int
	}{
		{
			label:     "MinKey to int 999",
			lower:     bson.MinKey{},
			upper:     int32(999),
			docsCount: 2,
		},
		{
			label:     "between numeric types",
			lower:     int64(123),
			upper:     float64(9999),
			docsCount: 1,
		},
		{
			label:     "between adjacent types",
			lower:     int64(1),
			upper:     "hey",
			docsCount: 1,
		},
		{
			label:      "between non-adjacent types, including type of upper",
			lower:      bson.Null{},
			upper:      "zzzz",
			docsCount:  3,
			mismatches: 2,
		},
		{
			label:     "between non-adjacent types, excluding type of upper",
			lower:     bson.Null{},
			upper:     "aaa",
			docsCount: 2,
		},
		{
			label:      "0 to MaxKey",
			lower:      0,
			upper:      bson.MaxKey{},
			docsCount:  2,
			mismatches: 2,
		},
		{
			label:      "long 999 to MaxKey",
			lower:      int64(999),
			upper:      bson.MaxKey{},
			docsCount:  1,
			mismatches: 2,
		},
	}

	for _, curCase := range cases {
		task.QueryFilter.Partition.Key.Lower = curCase.lower
		task.QueryFilter.Partition.Upper = curCase.upper

		suite.Run(
			curCase.label,
			func() {
				results, docCount, byteCount, err := verifier.FetchAndCompareDocuments(ctx, 0, task)
				suite.Require().NoError(err)

				suite.Assert().EqualValues(curCase.docsCount, docCount, "docs count")

				if docCount > 0 {
					suite.Assert().Greater(int(byteCount), 1, "byte count")
				} else {
					suite.Assert().Zero(byteCount, "byte count")
				}

				suite.Assert().Len(results, curCase.mismatches, "expected mismatches")
			},
		)
	}
}

func (suite *IntegrationTestSuite) TestMismatchTimePersistence() {
	ctx := suite.Context()

	collName := "c"

	suite.Require().NoError(
		suite.dstMongoClient.Database(suite.DBNameForTest()).CreateCollection(
			ctx,
			collName,
		),
	)

	_, err := suite.srcMongoClient.
		Database(suite.DBNameForTest()).
		Collection(collName).
		InsertOne(ctx, bson.D{{"_id", "a"}})
	suite.Require().NoError(err)

	verifier := suite.BuildVerifier()
	verifier.SetVerifyAll(true)
	runner := RunVerifierCheck(ctx, suite.T(), verifier)
	suite.Require().NoError(runner.AwaitGenerationEnd())

	var tasks []VerificationTask
	var mismatches []MismatchInfo

	mmColl := verifier.verificationDatabase().Collection(mismatchesCollectionName)

	suite.Run(
		"generation 0",
		func() {
			status, err := verifier.GetVerificationStatus(ctx)
			suite.Require().NoError(err)
			suite.Require().Equal(1, status.FailedTasks)

			cur, err := mmColl.Find(ctx, bson.D{})
			suite.Require().NoError(err)
			suite.Require().NoError(cur.All(ctx, &mismatches))
			suite.Require().Len(mismatches, 1)

			suite.Require().NotZero(mismatches[0].Detail.MismatchHistory.First)
			suite.Require().Zero(mismatches[0].Detail.MismatchHistory.DurationMS)

			reportData, err := getDocumentMismatchReportData(
				ctx,
				verifier.verificationDatabase(),
				mslices.Of(mismatches[0].Task),
				verifier.failureDisplaySize,
			)
			suite.Require().NoError(err)

			suite.Assert().Empty(reportData.ContentDiffers)
			suite.Assert().Empty(reportData.ExtraOnDst)
			suite.Assert().Equal(
				mismatchCountsPerType{
					MissingOnDst: 1,
				},
				reportData.Counts,
			)
			suite.Assert().Equal(reportData.MissingOnDst, mismatches)
		},
	)

	firstMismatchTime := mismatches[0].Detail.MismatchHistory.First

	// Now let another generation go by.
	suite.Require().NoError(runner.StartNextGeneration())
	suite.Require().NoError(runner.AwaitGenerationEnd())

	suite.Run(
		"generation 1",
		func() {
			cur, err := verifier.verificationTaskCollection().Find(
				ctx,
				bson.D{
					{"generation", verifier.generation},
					{"type", verificationTaskVerifyDocuments},
				},
			)
			suite.Require().NoError(err)
			suite.Require().NoError(cur.All(ctx, &tasks))
			suite.Require().Len(tasks, 1)
			suite.Require().Contains(tasks[0].FirstMismatchTime, int32(0))

			suite.Assert().Equal(
				firstMismatchTime,
				tasks[0].FirstMismatchTime[0],
				"task in new gen should have the old gen’s mismatch’s first mismatch time",
			)

			cur, err = mmColl.Find(ctx, bson.D{
				{"task", tasks[0].PrimaryKey},
			})
			suite.Require().NoError(err)
			suite.Require().NoError(cur.All(ctx, &mismatches))
			suite.Require().Len(mismatches, 1)

			suite.Assert().Equal(firstMismatchTime, mismatches[0].Detail.MismatchHistory.First)
			suite.Require().NotZero(mismatches[0].Detail.MismatchHistory.DurationMS)

			reportData, err := getDocumentMismatchReportData(
				ctx,
				verifier.verificationDatabase(),
				mslices.Of(mismatches[0].Task),
				verifier.failureDisplaySize,
			)
			suite.Require().NoError(err)

			suite.Assert().Empty(reportData.ContentDiffers)
			suite.Assert().Empty(reportData.ExtraOnDst)
			suite.Assert().Equal(
				mismatchCountsPerType{
					MissingOnDst: 1,
				},
				reportData.Counts,
			)
			suite.Assert().Equal(reportData.MissingOnDst, mismatches)
		},
	)

	// Now let another generation go by.
	suite.Require().NoError(runner.StartNextGeneration())
	suite.Require().NoError(runner.AwaitGenerationEnd())

	suite.Run(
		"generation 2",
		func() {
			cur, err := verifier.verificationTaskCollection().Find(
				ctx,
				bson.D{
					{"generation", verifier.generation},
					{"type", verificationTaskVerifyDocuments},
				},
			)
			suite.Require().NoError(err)
			suite.Require().NoError(cur.All(ctx, &tasks))
			suite.Require().Len(tasks, 1)
			suite.Require().Contains(tasks[0].FirstMismatchTime, int32(0))

			suite.Assert().Equal(
				firstMismatchTime,
				tasks[0].FirstMismatchTime[0],
				"task in new gen should have the original first mismatch time",
			)

			lastMismatchDuration := mismatches[0].Detail.MismatchHistory.DurationMS

			cur, err = mmColl.Find(ctx, bson.D{
				{"task", tasks[0].PrimaryKey},
			})
			suite.Require().NoError(err)
			suite.Require().NoError(cur.All(ctx, &mismatches))
			suite.Require().Len(mismatches, 1)

			suite.Assert().Equal(firstMismatchTime, mismatches[0].Detail.MismatchHistory.First)
			suite.Require().GreaterOrEqual(mismatches[0].Detail.MismatchHistory.DurationMS, lastMismatchDuration)

			reportData, err := getDocumentMismatchReportData(
				ctx,
				verifier.verificationDatabase(),
				mslices.Of(mismatches[0].Task),
				verifier.failureDisplaySize,
			)
			suite.Require().NoError(err)

			suite.Assert().Empty(reportData.ContentDiffers)
			suite.Assert().Empty(reportData.ExtraOnDst)
			suite.Assert().Equal(
				mismatchCountsPerType{
					MissingOnDst: 1,
				},
				reportData.Counts,
			)
			suite.Assert().Equal(reportData.MissingOnDst, mismatches)
		},
	)

	_, err = suite.dstMongoClient.
		Database(suite.DBNameForTest()).
		Collection(collName).
		InsertOne(ctx, bson.D{{"_id", "a"}, {"extra", "field"}})
	suite.Require().NoError(err)

	suite.Require().Eventually(
		func() bool {
			// Now let another generation go by.
			suite.Require().NoError(runner.StartNextGeneration())
			suite.Require().NoError(runner.AwaitGenerationEnd())

			cur, err := verifier.verificationTaskCollection().Find(
				ctx,
				bson.D{
					{"generation", verifier.generation},
					{"type", verificationTaskVerifyDocuments},
				},
			)
			suite.Require().NoError(err)
			suite.Require().NoError(cur.All(ctx, &tasks))
			suite.Require().Len(tasks, 1)
			suite.Require().Contains(tasks[0].FirstMismatchTime, int32(0))

			return firstMismatchTime != tasks[0].FirstMismatchTime[0]
		},
		time.Minute,
		10*time.Millisecond,
		"change event on document should reset the first-mismatch time",
	)
}

func (suite *IntegrationTestSuite) TestVerifierFetchDocuments() {
	ctx := suite.Context()

	verifier := suite.BuildVerifier()
	suite.Require().NoError(verifier.startChangeHandling(ctx))

	drop := func() {
		err := suite.srcMongoClient.Database("keyhole").Drop(ctx)
		suite.Require().NoError(err)
		err = suite.dstMongoClient.Database("keyhole").Drop(ctx)
		suite.Require().NoError(err)
	}
	drop()
	defer drop()

	// create a basicQueryFilter that sets (source) Namespace and To
	// to the same thing
	basicQueryFilter := func(namespace string) QueryFilter {
		return QueryFilter{
			Namespace: namespace,
			To:        namespace,
		}
	}

	id := rand.Intn(1000)
	_, err := suite.srcMongoClient.Database("keyhole").Collection("dealers").InsertMany(ctx, []any{
		bson.D{{"_id", id}, {"num", 99}, {"name", "srcTest"}},
		bson.D{{"_id", id + 1}, {"num", 101}, {"name", "srcTest"}},
	})
	suite.Require().NoError(err)
	_, err = suite.dstMongoClient.Database("keyhole").Collection("dealers").InsertMany(ctx, []any{
		bson.D{{"_id", id}, {"num", 99}, {"name", "dstTest"}},
		bson.D{{"_id", id + 1}, {"num", 101}, {"name", "dstTest"}},
	})
	suite.Require().NoError(err)
	task := &VerificationTask{
		PrimaryKey: bson.NewObjectID(),
		Generation: 1,
		Ids: mslices.Of(
			mbson.ToRawValue(id),
			mbson.ToRawValue(id+1),
		),
		QueryFilter: basicQueryFilter("keyhole.dealers"),
	}

	// Test fetchDocuments without global filter.
	verifier.globalFilter = nil
	results, docCount, byteCount, err := verifier.FetchAndCompareDocuments(ctx, 0, task)
	suite.Require().NoError(err)
	suite.Assert().EqualValues(2, docCount, "should find source docs")
	suite.Assert().NotZero(byteCount, "should tally docs' size")
	suite.Assert().Len(results, 2)
	for _, res := range results {
		suite.Assert().Regexp(regexp.MustCompile("^"+Mismatch), res.Details, "details as expected")
	}

	// Test fetchDocuments for ids with a global filter.

	verifier.globalFilter = bson.D{
		{"num", map[string]any{"$lt": 100}},
	}
	results, docCount, byteCount, err = verifier.FetchAndCompareDocuments(ctx, 0, task)
	suite.Require().NoError(err)
	suite.Assert().EqualValues(1, docCount, "should find source docs")
	suite.Assert().NotZero(byteCount, "should tally docs' size")
	suite.Require().Len(results, 1)
	suite.Assert().Regexp(regexp.MustCompile("^"+Mismatch), results[0].Details, "mismatch expected")
	suite.Assert().EqualValues(
		any(id),
		results[0].ID.AsInt64(),
		"mismatch recorded as expeceted",
	)

	// Test fetchDocuments for a partition with a global filter.
	task.QueryFilter.Partition = &partitions.Partition{
		Ns: &partitions.Namespace{DB: "keyhole", Coll: "dealers"},
	}
	verifier.globalFilter = bson.D{
		{"num", map[string]any{"$lt": 100}},
	}
	results, docCount, byteCount, err = verifier.FetchAndCompareDocuments(ctx, 0, task)
	suite.Require().NoError(err)
	suite.Assert().EqualValues(1, docCount, "should find source docs")
	suite.Assert().NotZero(byteCount, "should tally docs' size")
	suite.Require().Len(results, 1)
	suite.Assert().Regexp(regexp.MustCompile("^"+Mismatch), results[0].Details, "mismatch expeceted")
	suite.Assert().EqualValues(
		any(id),
		results[0].ID.AsInt64(),
		"mismatch recorded as expeceted",
	)
}

func (suite *IntegrationTestSuite) TestGetPersistedNamespaceStatistics_Metadata() {
	ctx := suite.Context()
	verifier := suite.BuildVerifier()
	verifier.SetVerifyAll(true)

	dbName := suite.DBNameForTest()

	err := verifier.srcClient.Database(dbName).CreateCollection(
		ctx,
		"foo",
	)
	suite.Require().NoError(err)

	runner := RunVerifierCheck(ctx, suite.T(), verifier)
	suite.Require().NoError(runner.AwaitGenerationEnd())

	stats, err := verifier.GetPersistedNamespaceStatistics(ctx)
	suite.Require().NoError(err)

	suite.Assert().Equal(
		mslices.Of(NamespaceStats{
			Namespace: dbName + ".foo",
		}),
		stats,
		"stats should be as expected",
	)

	suite.Require().NoError(runner.StartNextGeneration())
	suite.Require().NoError(runner.AwaitGenerationEnd())

	stats, err = verifier.GetPersistedNamespaceStatistics(ctx)
	suite.Require().NoError(err)

	suite.Assert().Equal(
		mslices.Of(NamespaceStats{
			Namespace: dbName + ".foo",
		}),
		stats,
		"stats should be as expected",
	)
}

func (suite *IntegrationTestSuite) TestGetPersistedNamespaceStatistics_OneDoc() {
	ctx := suite.Context()
	verifier := suite.BuildVerifier()
	verifier.SetVerifyAll(true)

	bsonDoc := lo.Must(bson.Marshal(bson.D{{"_id", "foo"}}))

	dbName := suite.DBNameForTest()
	_, err := verifier.srcClient.Database(dbName).Collection("foo").
		InsertOne(ctx, bsonDoc)
	suite.Require().NoError(err)

	err = verifier.dstClient.Database(dbName).CreateCollection(
		ctx,
		"foo",
	)
	suite.Require().NoError(err)

	runner := RunVerifierCheck(ctx, suite.T(), verifier)
	suite.Require().NoError(runner.AwaitGenerationEnd())

	stats, err := verifier.GetPersistedNamespaceStatistics(ctx)
	suite.Require().NoError(err)

	suite.Require().NotEmpty(stats)
	suite.Assert().NotZero(stats[0].BytesCompared, "bytes compared should be set")

	suite.Assert().Equal(
		mslices.Of(NamespaceStats{
			Namespace:      dbName + ".foo",
			DocsCompared:   1,
			TotalDocs:      1,
			BytesCompared:  stats[0].BytesCompared,
			TotalBytes:     types.ByteCount(len(bsonDoc)),
			PartitionsDone: 1,
		}),
		stats,
		"stats should be as expected",
	)

	suite.Require().NoError(runner.StartNextGeneration())
	suite.Require().NoError(runner.AwaitGenerationEnd())

	stats, err = verifier.GetPersistedNamespaceStatistics(ctx)
	suite.Require().NoError(err)

	suite.Require().NotEmpty(stats)
	suite.Assert().NotZero(stats[0].BytesCompared, "bytes compared should be set")

	suite.Assert().Equal(
		mslices.Of(NamespaceStats{
			Namespace:      dbName + ".foo",
			DocsCompared:   1,
			TotalDocs:      1,
			BytesCompared:  stats[0].BytesCompared,
			PartitionsDone: 1,

			// NB: TotalBytes is 0 because we can’t compute that from the
			// change stream.
		}),
		stats,
		"stats should be as expected",
	)
}

func (suite *IntegrationTestSuite) TestGetPersistedNamespaceStatistics_Recheck() {
	ctx := suite.Context()
	verifier := suite.BuildVerifier()

	err := verifier.PersistChangeEvents(
		ctx,
		changeEventBatch{
			events: []ParsedEvent{{
				OpType: "insert",
				Ns:     &Namespace{DB: "mydb", Coll: "coll2"},
				DocID:  mbson.ToRawValue("heyhey"),
				ClusterTime: &bson.Timestamp{
					T: uint32(time.Now().Unix()),
				},
			}},
		},
		src,
	)
	suite.Require().NoError(err)

	err = verifier.PersistChangeEvents(
		ctx,
		changeEventBatch{
			events: []ParsedEvent{{
				OpType: "insert",
				Ns:     &Namespace{DB: "mydb", Coll: "coll1"},
				DocID:  mbson.ToRawValue("hoohoo"),
				ClusterTime: &bson.Timestamp{
					T: uint32(time.Now().Unix()),
				},
			}},
		},
		src,
	)
	suite.Require().NoError(err)

	verifier.generation++

	suite.Require().NoError(verifier.GenerateRecheckTasks(ctx))

	stats, err := verifier.GetPersistedNamespaceStatistics(ctx)
	suite.Require().NoError(err)

	suite.Assert().Equal(
		[]NamespaceStats{
			{
				Namespace:       "mydb.coll1",
				TotalDocs:       1,
				PartitionsAdded: 1,
			},
			{
				Namespace:       "mydb.coll2",
				TotalDocs:       1,
				PartitionsAdded: 1,
			},
		},
		stats,
		"Stats as expected (TotalBytes=0)",
	)
}

func (suite *IntegrationTestSuite) TestGetNamespaceStatistics_Gen0() {
	ctx := suite.Context()
	verifier := suite.BuildVerifier()

	stats, err := verifier.GetPersistedNamespaceStatistics(ctx)
	suite.Require().NoError(err)

	suite.Assert().Equal(
		[]NamespaceStats{},
		stats,
		"Stats are empty at first",
	)

	// Now add 2 namespaces. Add them “out of order” to test
	// that we sort the returned array by Namespace.

	task2, err := verifier.InsertCollectionVerificationTask(ctx, "mydb.coll2")
	suite.Require().NoError(err)

	task1, err := verifier.InsertCollectionVerificationTask(ctx, "mydb.coll1")
	suite.Require().NoError(err)

	stats, err = verifier.GetPersistedNamespaceStatistics(ctx)
	suite.Require().NoError(err)

	suite.Assert().Equal(
		[]NamespaceStats{
			{Namespace: task1.QueryFilter.Namespace},
			{Namespace: task2.QueryFilter.Namespace},
		},
		stats,
		"One stats struct for each namespace",
	)

	// Now add document counts for each namespace.

	task1.Status = verificationTaskCompleted
	task1.SourceDocumentCount = 1000
	task1.SourceByteCount = 10_000

	task2.Status = verificationTaskCompleted
	task2.SourceDocumentCount = 900
	task2.SourceByteCount = 9_000

	err = verifier.UpdateVerificationTask(ctx, task2)
	suite.Require().NoError(err)

	err = verifier.UpdateVerificationTask(ctx, task1)
	suite.Require().NoError(err)

	stats, err = verifier.GetPersistedNamespaceStatistics(ctx)
	suite.Require().NoError(err)

	suite.Assert().Equal(
		[]NamespaceStats{
			{
				Namespace:  task1.QueryFilter.Namespace,
				TotalDocs:  task1.SourceDocumentCount,
				TotalBytes: task1.SourceByteCount,
			},
			{
				Namespace:  task2.QueryFilter.Namespace,
				TotalDocs:  task2.SourceDocumentCount,
				TotalBytes: task2.SourceByteCount,
			},
		},
		stats,
		"Stats after namespaces are scanned (no partitions added)",
	)

	// Now add 2 partitions for each namespace.

	task1parts := [2]*VerificationTask{}
	task2parts := [2]*VerificationTask{}
	for i := range task1parts {
		task1part, err := verifier.InsertPartitionVerificationTask(
			ctx,
			&partitions.Partition{
				Ns: &partitions.Namespace{DB: "mydb", Coll: "coll1"},
			},
			[]string{},
			"faux.dstnamespace",
		)
		suite.Require().NoError(err)

		task1parts[i] = task1part

		task2part, err := verifier.InsertPartitionVerificationTask(
			ctx,
			&partitions.Partition{
				Ns: &partitions.Namespace{DB: "mydb", Coll: "coll2"},
			},
			[]string{},
			"faux.dstnamespace",
		)
		suite.Require().NoError(err)

		task2parts[i] = task2part
	}

	stats, err = verifier.GetPersistedNamespaceStatistics(ctx)
	suite.Require().NoError(err)

	suite.Assert().Equal(
		[]NamespaceStats{
			{
				Namespace:       task1.QueryFilter.Namespace,
				TotalDocs:       task1.SourceDocumentCount,
				TotalBytes:      task1.SourceByteCount,
				PartitionsAdded: 2,
			},
			{
				Namespace:       task2.QueryFilter.Namespace,
				TotalDocs:       task2.SourceDocumentCount,
				TotalBytes:      task2.SourceByteCount,
				PartitionsAdded: 2,
			},
		},
		stats,
		"Stats after namespaces are partitioned",
	)

	// Now set one task to status=processing

	task1parts[0].Status = verificationTaskProcessing
	err = verifier.UpdateVerificationTask(ctx, task1parts[0])
	suite.Require().NoError(err)

	stats, err = verifier.GetPersistedNamespaceStatistics(ctx)
	suite.Require().NoError(err)

	suite.Assert().Equal(
		[]NamespaceStats{
			{
				Namespace:            task1.QueryFilter.Namespace,
				TotalDocs:            task1.SourceDocumentCount,
				TotalBytes:           task1.SourceByteCount,
				PartitionsAdded:      1,
				PartitionsProcessing: 1,
			},
			{
				Namespace:       task2.QueryFilter.Namespace,
				TotalDocs:       task2.SourceDocumentCount,
				TotalBytes:      task2.SourceByteCount,
				PartitionsAdded: 2,
			},
		},
		stats,
		"Stats after one partition is started",
	)

	// Now set two other tasks to completed/failed.

	task2parts[0].Status = verificationTaskCompleted
	task2parts[0].SourceDocumentCount = task2.SourceDocumentCount / 2
	task2parts[0].SourceByteCount = task2.SourceByteCount / 2

	task2parts[1].Status = verificationTaskCompleted
	task2parts[1].SourceDocumentCount = task2.SourceDocumentCount / 2
	task2parts[1].SourceByteCount = task2.SourceByteCount / 2

	err = verifier.UpdateVerificationTask(ctx, task2parts[0])
	suite.Require().NoError(err)

	err = verifier.UpdateVerificationTask(ctx, task2parts[1])
	suite.Require().NoError(err)

	stats, err = verifier.GetPersistedNamespaceStatistics(ctx)
	suite.Require().NoError(err)

	suite.Assert().Equal(
		[]NamespaceStats{
			{
				Namespace:            task1.QueryFilter.Namespace,
				TotalDocs:            task1.SourceDocumentCount,
				TotalBytes:           task1.SourceByteCount,
				PartitionsAdded:      1,
				PartitionsProcessing: 1,
			},
			{
				Namespace:      task2.QueryFilter.Namespace,
				TotalDocs:      task2.SourceDocumentCount,
				TotalBytes:     task2.SourceByteCount,
				PartitionsDone: 2,
				DocsCompared:   task2.SourceDocumentCount,
				BytesCompared:  task2.SourceByteCount,
			},
		},
		stats,
		"Stats after one namespace is finished",
	)
}

func (suite *IntegrationTestSuite) TestFailedVerificationTaskInsertions() {
	ctx := suite.Context()
	verifier := suite.BuildVerifier()
	err := verifier.InsertFailedCompareRecheckDocs(
		ctx,
		"foo.bar",
		mslices.Of(mbson.ToRawValue(42)),
		[]int32{100},
<<<<<<< HEAD
		[]recheck.MismatchTimes{
			{
				First: bson.NewDateTimeFromTime(time.Now()),
			},
		},
=======
		mslices.Of(
			bson.NewDateTimeFromTime(time.Now()),
		),
>>>>>>> 4ac6c1e7
	)
	suite.Require().NoError(err)
	err = verifier.InsertFailedCompareRecheckDocs(
		ctx,
		"foo.bar",
		mslices.Of(mbson.ToRawValue(43), mbson.ToRawValue(44)),
		[]int32{100, 100},
<<<<<<< HEAD
		[]recheck.MismatchTimes{
			{
				First: bson.NewDateTimeFromTime(time.Now()),
			},
			{
				First: bson.NewDateTimeFromTime(time.Now()),
			},
		},
=======
		mslices.Of(
			bson.NewDateTimeFromTime(time.Now()),
			bson.NewDateTimeFromTime(time.Now()),
		),
>>>>>>> 4ac6c1e7
	)
	suite.Require().NoError(err)
	err = verifier.InsertFailedCompareRecheckDocs(
		ctx,
		"foo.bar2",
		mslices.Of(mbson.ToRawValue(42)),
		[]int32{100},
<<<<<<< HEAD
		[]recheck.MismatchTimes{
			{
				First: bson.NewDateTimeFromTime(time.Now()),
			},
		},
=======
		mslices.Of(
			bson.NewDateTimeFromTime(time.Now()),
		),
>>>>>>> 4ac6c1e7
	)
	suite.Require().NoError(err)

	event := ParsedEvent{
		DocID:  mbson.ToRawValue(int32(55)),
		OpType: "delete",
		Ns: &Namespace{
			DB:   "foo",
			Coll: "bar2",
		},
		ClusterTime: &bson.Timestamp{
			T: uint32(time.Now().Unix()),
		},
	}

	batch := changeEventBatch{
		events: mslices.Of(event),
	}

	err = verifier.PersistChangeEvents(ctx, batch, src)
	suite.Require().NoError(err)

	event.OpType = "insert"
	err = verifier.PersistChangeEvents(ctx, batch, src)
	suite.Require().NoError(err)
	event.OpType = "replace"
	err = verifier.PersistChangeEvents(ctx, batch, src)
	suite.Require().NoError(err)
	event.OpType = "update"
	err = verifier.PersistChangeEvents(ctx, batch, src)
	suite.Require().NoError(err)

	batch.events[0].OpType = "flibbity"
	suite.Assert().Panics(
		func() {
			_ = verifier.PersistChangeEvents(ctx, batch, src)
		},
		"PersistChangeEvents should panic if it gets an unknown optype",
	)

	verifier.generation++

	err = verifier.GenerateRecheckTasks(ctx)
	suite.Require().NoError(err)

	var doc bson.M
	cur, err := verifier.verificationTaskCollection().Find(ctx, bson.M{"generation": 1})
	verifyTask := func(expectedIds bson.A, expectedNamespace string) {
		more := cur.Next(ctx)
		suite.Require().True(more)
		err = cur.Decode(&doc)
		suite.Require().NoError(err)
		suite.Require().Equal(expectedIds, doc["_ids"])
		suite.Require().EqualValues(verificationTaskAdded, doc["status"])
		suite.Require().EqualValues(verificationTaskVerifyDocuments, doc["type"])
		suite.Require().Equal(
			expectedNamespace,
			lo.Must(cur.Current.LookupErr("query_filter", "namespace")).StringValue(),
		)
	}
	verifyTask(bson.A{int32(42), int32(43), int32(44)}, "foo.bar")
	verifyTask(bson.A{int32(42), int32(55)}, "foo.bar2")
	suite.Require().False(cur.Next(ctx))
}

func TestVerifierCompareDocs(t *testing.T) {
	id := rand.Intn(1000)
	verifier := NewVerifier(VerifierSettings{}, "stderr")
	verifier.SetDocCompareMethod(DocCompareIgnoreOrder)

	type compareTest struct {
		label       string
		srcDocs     []bson.D
		dstDocs     []bson.D
		indexFields []string
		checkOrder  bool
		compareFn   func(*testing.T, []VerificationResult)
	}

	compareTests := []compareTest{
		{
			label: "simple equality",
			srcDocs: []bson.D{
				{{"_id", id}, {"num", 123}, {"name", "foobar"}},
			},
			dstDocs: []bson.D{
				{{"_id", id}, {"num", 123}, {"name", "foobar"}},
			},
			compareFn: func(t *testing.T, mismatchedIds []VerificationResult) {
				assert.Empty(t, mismatchedIds)
			},
		},

		{
			label: "different order (ignore)",
			srcDocs: []bson.D{
				{{"_id", id}, {"name", "foobar"}, {"num", 123}},
			},
			dstDocs: []bson.D{
				{{"_id", id}, {"num", 123}, {"name", "foobar"}},
			},
			compareFn: func(t *testing.T, mismatchedIds []VerificationResult) {
				assert.Empty(t, mismatchedIds)
			},
		},

		{
			label:      "different order (check)",
			checkOrder: true,
			srcDocs: []bson.D{
				{{"_id", id}, {"name", "foobar"}, {"num", 123}},
			},
			dstDocs: []bson.D{
				{{"_id", id}, {"num", 123}, {"name", "foobar"}},
			},
			compareFn: func(t *testing.T, mismatchResults []VerificationResult) {
				if assert.Equal(t, 1, len(mismatchResults)) {
					var res int
					require.Nil(t, mismatchResults[0].ID.Unmarshal(&res))
					assert.Equal(t, id, res)
					assert.Regexp(t, regexp.MustCompile("^"+Mismatch), mismatchResults[0].Details)
				}
			},
		},

		{
			label: "mismatched",
			srcDocs: []bson.D{
				{{"_id", id}, {"num", 1234}, {"name", "foobar"}},
			},
			dstDocs: []bson.D{
				{{"_id", id}, {"num", 123}, {"name", "foobar"}},
			},
			compareFn: func(t *testing.T, mismatchResults []VerificationResult) {
				if assert.Equal(t, 1, len(mismatchResults)) {
					var res int
					require.Nil(t, mismatchResults[0].ID.Unmarshal(&res))
					assert.Equal(t, id, res)
					assert.Regexp(t, regexp.MustCompile("^"+Mismatch), mismatchResults[0].Details)
				}
			},
		},

		{
			label: "document missing on destination",
			srcDocs: []bson.D{
				{{"_id", id}, {"num", 1234}, {"name", "foobar"}},
			},
			dstDocs: []bson.D{},
			compareFn: func(t *testing.T, mismatchedIds []VerificationResult) {
				if assert.Equal(t, 1, len(mismatchedIds)) {
					assert.Equal(t, mismatchedIds[0].Details, Missing)
					assert.Equal(t, mismatchedIds[0].Cluster, ClusterTarget)
				}
			},
		},

		{
			label:   "document missing on source",
			srcDocs: []bson.D{},
			dstDocs: []bson.D{
				{{"_id", id}, {"num", 1234}, {"name", "foobar"}},
			},
			compareFn: func(t *testing.T, mismatchedIds []VerificationResult) {
				if assert.Equal(t, 1, len(mismatchedIds)) {
					assert.Equal(t, mismatchedIds[0].Details, Missing)
					assert.Equal(t, mismatchedIds[0].Cluster, ClusterSource)
				}
			},
		},

		{
			label:       "duplicate ID",
			indexFields: []string{"sharded"},
			srcDocs: []bson.D{
				{{"_id", id}, {"sharded", 123}},
				{{"_id", id}, {"sharded", 234}},
				{{"_id", id}, {"sharded", 345}},
			},
			dstDocs: []bson.D{
				{{"_id", id}, {"sharded", 234}},
				{{"_id", id}, {"sharded", 345}},
				{{"_id", id}, {"sharded", 123}},
			},
			compareFn: func(t *testing.T, mismatchedIds []VerificationResult) {
				assert.Empty(t, mismatchedIds, "should be no problems")
			},
		},
	}

	namespace := "testdb.testns"

	makeDocChannel := func(docs []bson.D) <-chan docWithTs {
		theChan := make(chan docWithTs, len(docs))

		for d, doc := range docs {
			theChan <- docWithTs{
				doc: testutil.MustMarshal(doc),
				ts:  bson.Timestamp{1, uint32(d)},
			}
		}

		close(theChan)

		return theChan
	}

	for _, curTest := range compareTests {
		verifier.SetDocCompareMethod(
			lo.Ternary(
				!curTest.checkOrder,
				DocCompareIgnoreOrder,
				DocCompareBinary,
			),
		)

		indexFields := curTest.indexFields
		if indexFields == nil {
			indexFields = []string{}
		}

		srcDocs := curTest.srcDocs
		dstDocs := curTest.dstDocs

		permuted := len(srcDocs)*len(dstDocs) > 1
		curPermutation := 0

		srcPermute := permute.Slice(srcDocs)
		for srcPermute.Permute() {

			dstPermute := permute.Slice(dstDocs)
			for dstPermute.Permute() {
				srcChannel := makeDocChannel(srcDocs)
				dstChannel := makeDocChannel(dstDocs)

				fauxTask := VerificationTask{
					PrimaryKey: bson.NewObjectID(),
					QueryFilter: QueryFilter{
						Namespace: namespace,
						ShardKeys: indexFields,
					},
				}
				var results []VerificationResult
				var docCount types.DocumentCount
				var byteCount types.ByteCount

				err := retry.New().WithCallback(
					func(ctx context.Context, fi *retry.FuncInfo) error {
						var err error

						results, docCount, byteCount, err = verifier.compareDocsFromChannels(
							ctx,
							0,
							fi,
							&fauxTask,
							srcChannel,
							dstChannel,
						)

						return err
					},
					"comparing documents",
				).Run(context.Background(), logger.NewDefaultLogger())

				assert.EqualValues(t, len(srcDocs), docCount)
				assert.Equal(t, len(srcDocs) > 0, byteCount > 0, "byte count should match docs")

				label := curTest.label
				if permuted {
					curPermutation++
					label += fmt.Sprintf(" permutation %d", curPermutation)
				}

				ok := t.Run(
					label,
					func(t *testing.T) {
						require.NoError(t, err)
						curTest.compareFn(t, results)
					},
				)

				if !ok {
					if len(curTest.srcDocs) > 0 {
						t.Logf("%#q src: %+v", label, curTest.srcDocs)
					}
					if len(curTest.dstDocs) > 0 {
						t.Logf("%#q dst: %+v", label, curTest.dstDocs)
					}
				}
			}
		}
	}
}

func (suite *IntegrationTestSuite) getFailuresForTask(
	verifier *Verifier,
	taskID bson.ObjectID,
) []VerificationResult {
	discrepancies, err := getMismatchesForTasks(
		suite.Context(),
		verifier.verificationDatabase(),
		mslices.Of(taskID),
	)

	require.NoError(suite.T(), err)
	require.NotEmpty(suite.T(), discrepancies)

	return slices.Collect(maps.Values(discrepancies))[0]
}

func (suite *IntegrationTestSuite) TestVerifierCompareViews() {
	verifier := suite.BuildVerifier()
	ctx := suite.Context()

	err := suite.srcMongoClient.Database("testDb").CreateView(ctx, "sameView", "testColl", bson.A{bson.D{{"$project", bson.D{{"_id", 1}}}}})
	suite.Require().NoError(err)
	err = suite.dstMongoClient.Database("testDb").CreateView(ctx, "sameView", "testColl", bson.A{bson.D{{"$project", bson.D{{"_id", 1}}}}})
	suite.Require().NoError(err)
	task := &VerificationTask{
		PrimaryKey: bson.NewObjectID(),
		Status:     verificationTaskProcessing,
		QueryFilter: QueryFilter{
			Namespace: "testDb.sameView",
			To:        "testDb.sameView"}}
	suite.Require().NoError(
		verifier.verifyMetadataAndPartitionCollection(ctx, 1, task),
	)
	suite.Equal(verificationTaskCompleted, task.Status)
	suite.Empty(suite.getFailuresForTask(verifier, task.PrimaryKey))

	// Views must have the same underlying collection
	err = suite.srcMongoClient.Database("testDb").CreateView(ctx, "wrongColl", "testColl1", bson.A{bson.D{{"$project", bson.D{{"_id", 1}}}}})
	suite.Require().NoError(err)
	err = suite.dstMongoClient.Database("testDb").CreateView(ctx, "wrongColl", "testColl2", bson.A{bson.D{{"$project", bson.D{{"_id", 1}}}}})
	suite.Require().NoError(err)
	task = &VerificationTask{
		PrimaryKey: bson.NewObjectID(),
		Status:     verificationTaskProcessing,
		QueryFilter: QueryFilter{
			Namespace: "testDb.wrongColl",
			To:        "testDb.wrongColl"}}
	suite.Require().NoError(
		verifier.verifyMetadataAndPartitionCollection(ctx, 1, task),
	)
	suite.Equal(verificationTaskFailed, task.Status)

	failures := suite.getFailuresForTask(verifier, task.PrimaryKey)
	if suite.Equal(1, len(failures)) {
		suite.Equal(failures[0].Field, "Options.viewOn")
		suite.Equal(failures[0].Cluster, ClusterTarget)
		suite.Equal(failures[0].NameSpace, "testDb.wrongColl")
	}

	// Views must have the same underlying pipeline
	err = suite.srcMongoClient.Database("testDb").CreateView(ctx, "wrongPipeline", "testColl1", bson.A{bson.D{{"$project", bson.D{{"_id", 1}}}}})
	suite.Require().NoError(err)
	err = suite.dstMongoClient.Database("testDb").CreateView(ctx, "wrongPipeline", "testColl1", bson.A{bson.D{{"$project", bson.D{{"_id", 1}, {"a", 0}}}}})
	suite.Require().NoError(err)
	task = &VerificationTask{
		PrimaryKey: bson.NewObjectID(),
		Status:     verificationTaskProcessing,
		QueryFilter: QueryFilter{
			Namespace: "testDb.wrongPipeline",
			To:        "testDb.wrongPipeline"}}
	suite.Require().NoError(
		verifier.verifyMetadataAndPartitionCollection(ctx, 1, task),
	)
	suite.Equal(verificationTaskFailed, task.Status)

	failures = suite.getFailuresForTask(verifier, task.PrimaryKey)
	if suite.Equal(1, len(failures)) {
		suite.Equal(failures[0].Field, "Options.pipeline")
		suite.Equal(failures[0].Cluster, ClusterTarget)
		suite.Equal(failures[0].NameSpace, "testDb.wrongPipeline")
	}

	// Views must have the same underlying options
	var collation1, collation2 options.Collation
	collation1.Locale = "en_US"
	collation1.CaseLevel = true
	collation2.Locale = "fr"
	collation2.Backwards = true
	err = suite.srcMongoClient.Database("testDb").CreateView(ctx, "missingOptionsSrc", "testColl1", bson.A{bson.D{{"$project", bson.D{{"_id", 1}}}}})
	suite.Require().NoError(err)
	err = suite.dstMongoClient.Database("testDb").CreateView(ctx, "missingOptionsSrc", "testColl1", bson.A{bson.D{{"$project", bson.D{{"_id", 1}}}}}, options.CreateView().SetCollation(&collation2))
	suite.Require().NoError(err)
	task = &VerificationTask{
		PrimaryKey: bson.NewObjectID(),
		Status:     verificationTaskProcessing,
		QueryFilter: QueryFilter{
			Namespace: "testDb.missingOptionsSrc",
			To:        "testDb.missingOptionsSrc"}}
	suite.Require().NoError(
		verifier.verifyMetadataAndPartitionCollection(ctx, 1, task),
	)
	suite.Equal(verificationTaskFailed, task.Status)

	failures = suite.getFailuresForTask(verifier, task.PrimaryKey)
	if suite.Equal(1, len(failures)) {
		suite.Equal(failures[0].Field, "Options.collation")
		suite.Equal(failures[0].Cluster, ClusterSource)
		suite.Equal(failures[0].Details, "Missing")
		suite.Equal(failures[0].NameSpace, "testDb.missingOptionsSrc")
	}

	err = suite.srcMongoClient.Database("testDb").CreateView(ctx, "missingOptionsDst", "testColl1", bson.A{bson.D{{"$project", bson.D{{"_id", 1}}}}}, options.CreateView().SetCollation(&collation1))
	suite.Require().NoError(err)
	err = suite.dstMongoClient.Database("testDb").CreateView(ctx, "missingOptionsDst", "testColl1", bson.A{bson.D{{"$project", bson.D{{"_id", 1}}}}})
	suite.Require().NoError(err)
	task = &VerificationTask{
		PrimaryKey: bson.NewObjectID(),
		Status:     verificationTaskProcessing,
		QueryFilter: QueryFilter{
			Namespace: "testDb.missingOptionsDst",
			To:        "testDb.missingOptionsDst"}}
	suite.Require().NoError(
		verifier.verifyMetadataAndPartitionCollection(ctx, 1, task),
	)

	failures = suite.getFailuresForTask(verifier, task.PrimaryKey)
	if suite.Equal(1, len(failures)) {
		suite.Equal(failures[0].Field, "Options.collation")
		suite.Equal(failures[0].Cluster, ClusterTarget)
		suite.Equal(failures[0].Details, "Missing")
		suite.Equal(failures[0].NameSpace, "testDb.missingOptionsDst")
	}

	err = suite.srcMongoClient.Database("testDb").CreateView(ctx, "differentOptions", "testColl1", bson.A{bson.D{{"$project", bson.D{{"_id", 1}}}}}, options.CreateView().SetCollation(&collation1))
	suite.Require().NoError(err)
	err = suite.dstMongoClient.Database("testDb").CreateView(ctx, "differentOptions", "testColl1", bson.A{bson.D{{"$project", bson.D{{"_id", 1}}}}}, options.CreateView().SetCollation(&collation2))
	suite.Require().NoError(err)
	task = &VerificationTask{
		PrimaryKey: bson.NewObjectID(),
		Status:     verificationTaskProcessing,
		QueryFilter: QueryFilter{
			Namespace: "testDb.differentOptions",
			To:        "testDb.differentOptions"}}
	suite.Require().NoError(
		verifier.verifyMetadataAndPartitionCollection(ctx, 1, task),
	)
	suite.Equal(verificationTaskFailed, task.Status)

	failures = suite.getFailuresForTask(verifier, task.PrimaryKey)
	if suite.Equal(1, len(failures)) {
		suite.Equal(failures[0].Field, "Options.collation")
		suite.Equal(failures[0].Cluster, ClusterTarget)
		suite.Equal(failures[0].NameSpace, "testDb.differentOptions")
	}
}

func (suite *IntegrationTestSuite) TestVerifierCompareMetadata() {
	verifier := suite.BuildVerifier()
	ctx := suite.Context()

	// Collection exists only on source.
	err := suite.srcMongoClient.Database("testDb").CreateCollection(ctx, "testColl")
	suite.Require().NoError(err)
	task := &VerificationTask{
		PrimaryKey: bson.NewObjectID(),
		Status:     verificationTaskProcessing,
		QueryFilter: QueryFilter{
			Namespace: "testDb.testColl",
			To:        "testDb.testColl"}}
	suite.Require().NoError(
		verifier.verifyMetadataAndPartitionCollection(ctx, 1, task),
	)
	suite.Equal(verificationTaskFailed, task.Status)

	failures := suite.getFailuresForTask(verifier, task.PrimaryKey)
	suite.Equal(1, len(failures))
	suite.Equal(failures[0].Details, Missing)
	suite.Equal(failures[0].Cluster, ClusterTarget)
	suite.Equal(failures[0].NameSpace, "testDb.testColl")

	// Make sure "To" is respected.
	err = suite.dstMongoClient.Database("testDb").CreateCollection(ctx, "testColl")
	suite.Require().NoError(err)
	task = &VerificationTask{
		PrimaryKey: bson.NewObjectID(),
		Status:     verificationTaskProcessing,
		QueryFilter: QueryFilter{
			Namespace: "testDb.testColl",
			To:        "testDb.testCollTo"}}
	suite.Require().NoError(
		verifier.verifyMetadataAndPartitionCollection(ctx, 1, task),
	)
	suite.Equal(verificationTaskFailed, task.Status)

	failures = suite.getFailuresForTask(verifier, task.PrimaryKey)
	suite.Equal(1, len(failures))
	suite.Equal(failures[0].Details, Missing)
	suite.Equal(failures[0].Cluster, ClusterTarget)
	suite.Equal(failures[0].NameSpace, "testDb.testCollTo")

	// Collection exists only on dest.
	err = suite.dstMongoClient.Database("testDb").CreateCollection(ctx, "destOnlyColl")
	suite.Require().NoError(err)
	task = &VerificationTask{
		PrimaryKey: bson.NewObjectID(),
		Status:     verificationTaskProcessing,
		QueryFilter: QueryFilter{
			Namespace: "testDb.destOnlyColl",
			To:        "testDb.destOnlyColl"}}
	suite.Require().NoError(
		verifier.verifyMetadataAndPartitionCollection(ctx, 1, task),
	)
	suite.Equal(verificationTaskFailed, task.Status)

	failures = suite.getFailuresForTask(verifier, task.PrimaryKey)
	suite.Equal(1, len(failures))
	suite.Equal(failures[0].Details, Missing)
	suite.Equal(failures[0].Cluster, ClusterSource)
	suite.Equal(failures[0].NameSpace, "testDb.destOnlyColl")

	// A view and a collection are different.
	err = suite.srcMongoClient.Database("testDb").CreateView(ctx, "viewOnSrc", "testColl", bson.A{bson.D{{"$project", bson.D{{"_id", 1}}}}})
	suite.Require().NoError(err)
	err = suite.dstMongoClient.Database("testDb").CreateCollection(ctx, "viewOnSrc")
	suite.Require().NoError(err)
	task = &VerificationTask{
		PrimaryKey: bson.NewObjectID(),
		Status:     verificationTaskProcessing,
		QueryFilter: QueryFilter{
			Namespace: "testDb.viewOnSrc",
			To:        "testDb.viewOnSrc"}}
	suite.Require().NoError(
		verifier.verifyMetadataAndPartitionCollection(ctx, 1, task),
	)
	suite.Equal(verificationTaskFailed, task.Status)

	failures = suite.getFailuresForTask(verifier, task.PrimaryKey)
	suite.Equal(1, len(failures))
	suite.Equal(failures[0].Field, "Type")
	suite.Equal(failures[0].Cluster, ClusterTarget)
	suite.Equal(failures[0].NameSpace, "testDb.viewOnSrc")

	// Capped should not match uncapped
	err = suite.srcMongoClient.Database("testDb").CreateCollection(ctx, "cappedOnDst")
	suite.Require().NoError(err)
	err = suite.dstMongoClient.Database("testDb").CreateCollection(ctx, "cappedOnDst", options.CreateCollection().SetCapped(true).SetSizeInBytes(1024*1024*100))
	suite.Require().NoError(err)
	task = &VerificationTask{
		PrimaryKey: bson.NewObjectID(),
		Status:     verificationTaskProcessing,
		QueryFilter: QueryFilter{
			Namespace: "testDb.cappedOnDst",
			To:        "testDb.cappedOnDst"}}
	suite.Require().NoError(
		verifier.verifyMetadataAndPartitionCollection(ctx, 1, task),
	)
	suite.Equal(verificationTaskFailed, task.Status)
	// Capped and size should differ
	var wrongFields []string

	failures = suite.getFailuresForTask(verifier, task.PrimaryKey)
	for _, result := range failures {
		field := result.Field
		suite.Require().NotNil(field)
		wrongFields = append(wrongFields, field)
	}
	suite.ElementsMatch([]string{"Options.capped", "Options.size"}, wrongFields)

	// Default success case
	task = &VerificationTask{
		PrimaryKey: bson.NewObjectID(),
		Status:     verificationTaskProcessing,
		QueryFilter: QueryFilter{
			Namespace: "testDb.testColl",
			To:        "testDb.testColl"}}
	suite.Require().NoError(
		verifier.verifyMetadataAndPartitionCollection(ctx, 1, task),
	)
	suite.Equal(verificationTaskCompleted, task.Status)

	// Neither collection exists success case
	task = &VerificationTask{
		PrimaryKey: bson.NewObjectID(),
		Status:     verificationTaskProcessing,
		QueryFilter: QueryFilter{
			Namespace: "testDb.testCollDNE",
			To:        "testDb.testCollDNE"}}
	suite.Require().NoError(
		verifier.verifyMetadataAndPartitionCollection(ctx, 1, task),
	)
	suite.Equal(verificationTaskCompleted, task.Status)
}

func (suite *IntegrationTestSuite) TestVerifierCompareIndexes() {
	verifier := suite.BuildVerifier()
	ctx := suite.Context()

	// Missing index on destination.
	err := suite.srcMongoClient.Database("testDb").CreateCollection(ctx, "testColl1")
	srcColl := suite.srcMongoClient.Database("testDb").Collection("testColl1")
	suite.Require().NoError(err)
	err = suite.dstMongoClient.Database("testDb").CreateCollection(ctx, "testColl1")
	suite.Require().NoError(err)
	dstColl := suite.dstMongoClient.Database("testDb").Collection("testColl1")
	suite.Require().NoError(err)
	srcIndexNames, err := srcColl.Indexes().CreateMany(ctx, []mongo.IndexModel{{Keys: bson.D{{"a", 1}, {"b", -1}}}, {Keys: bson.D{{"x", 1}}}})
	suite.Require().NoError(err)
	_, err = dstColl.Indexes().CreateMany(ctx, []mongo.IndexModel{{Keys: bson.D{{"a", 1}, {"b", -1}}}})
	suite.Require().NoError(err)
	task := &VerificationTask{
		PrimaryKey: bson.NewObjectID(),
		Status:     verificationTaskProcessing,
		QueryFilter: QueryFilter{
			Namespace: "testDb.testColl1",
			To:        "testDb.testColl1",
		},
	}
	suite.Require().NoError(
		verifier.verifyMetadataAndPartitionCollection(ctx, 1, task),
	)
	suite.Equal(verificationTaskMetadataMismatch, task.Status)

	failures := suite.getFailuresForTask(verifier, task.PrimaryKey)
	if suite.Equal(1, len(failures)) {
		suite.Equal(mbson.ToRawValue(srcIndexNames[1]), failures[0].ID)
		suite.Equal(Missing, failures[0].Details)
		suite.Equal(ClusterTarget, failures[0].Cluster)
		suite.Equal("testDb.testColl1", failures[0].NameSpace)
	}

	// Missing index on source
	err = suite.srcMongoClient.Database("testDb").CreateCollection(ctx, "testColl2")
	srcColl = suite.srcMongoClient.Database("testDb").Collection("testColl2")
	suite.Require().NoError(err)
	err = suite.dstMongoClient.Database("testDb").CreateCollection(ctx, "testColl2")
	suite.Require().NoError(err)
	dstColl = suite.dstMongoClient.Database("testDb").Collection("testColl2")
	suite.Require().NoError(err)
	_, err = srcColl.Indexes().CreateMany(ctx, []mongo.IndexModel{{Keys: bson.D{{"a", 1}, {"b", -1}}}})
	suite.Require().NoError(err)
	dstIndexNames, err := dstColl.Indexes().CreateMany(ctx, []mongo.IndexModel{{Keys: bson.D{{"a", 1}, {"b", -1}}}, {Keys: bson.D{{"x", 1}}}})
	suite.Require().NoError(err)
	task = &VerificationTask{
		PrimaryKey: bson.NewObjectID(),
		Status:     verificationTaskProcessing,
		QueryFilter: QueryFilter{
			Namespace: "testDb.testColl2",
			To:        "testDb.testColl2"}}
	suite.Require().NoError(
		verifier.verifyMetadataAndPartitionCollection(ctx, 1, task),
	)
	suite.Equal(verificationTaskMetadataMismatch, task.Status)

	failures = suite.getFailuresForTask(verifier, task.PrimaryKey)
	suite.T().Logf("failures: %+v", failures)

	if suite.Equal(1, len(failures)) {
		suite.Equal(mbson.ToRawValue(dstIndexNames[1]), failures[0].ID)
		suite.Equal(Missing, failures[0].Details)
		suite.Equal(ClusterSource, failures[0].Cluster)
		suite.Equal("testDb.testColl2", failures[0].NameSpace)
	}

	// Different indexes on each
	err = suite.srcMongoClient.Database("testDb").CreateCollection(ctx, "testColl3")
	srcColl = suite.srcMongoClient.Database("testDb").Collection("testColl3")
	suite.Require().NoError(err)
	err = suite.dstMongoClient.Database("testDb").CreateCollection(ctx, "testColl3")
	suite.Require().NoError(err)
	dstColl = suite.dstMongoClient.Database("testDb").Collection("testColl3")
	suite.Require().NoError(err)
	srcIndexNames, err = srcColl.Indexes().CreateMany(ctx, []mongo.IndexModel{{Keys: bson.D{{"z", 1}, {"q", -1}}}, {Keys: bson.D{{"a", 1}, {"b", -1}}}})
	suite.Require().NoError(err)
	dstIndexNames, err = dstColl.Indexes().CreateMany(ctx, []mongo.IndexModel{{Keys: bson.D{{"a", 1}, {"b", -1}}}, {Keys: bson.D{{"x", 1}}}})
	suite.Require().NoError(err)
	task = &VerificationTask{
		PrimaryKey: bson.NewObjectID(),
		Status:     verificationTaskProcessing,
		QueryFilter: QueryFilter{
			Namespace: "testDb.testColl3",
			To:        "testDb.testColl3"}}
	suite.Require().NoError(
		verifier.verifyMetadataAndPartitionCollection(ctx, 1, task),
	)
	suite.Equal(verificationTaskMetadataMismatch, task.Status)

	failures = suite.getFailuresForTask(verifier, task.PrimaryKey)
	if suite.Equal(2, len(failures)) {
		sort.Slice(failures, func(i, j int) bool {
			return failures[i].ID.StringValue() < failures[j].ID.StringValue()
		})
		suite.Equal(mbson.ToRawValue(dstIndexNames[1]), failures[0].ID)
		suite.Equal(Missing, failures[0].Details)
		suite.Equal(ClusterSource, failures[0].Cluster)
		suite.Equal("testDb.testColl3", failures[0].NameSpace)
		suite.Equal(mbson.ToRawValue(srcIndexNames[0]), failures[1].ID)
		suite.Equal(Missing, failures[1].Details)
		suite.Equal(ClusterTarget, failures[1].Cluster)
		suite.Equal("testDb.testColl3", failures[1].NameSpace)
	}

	// Indexes with same names are different
	err = suite.srcMongoClient.Database("testDb").CreateCollection(ctx, "testColl4")
	srcColl = suite.srcMongoClient.Database("testDb").Collection("testColl4")
	suite.Require().NoError(err)
	err = suite.dstMongoClient.Database("testDb").CreateCollection(ctx, "testColl4")
	suite.Require().NoError(err)
	dstColl = suite.dstMongoClient.Database("testDb").Collection("testColl4")
	suite.Require().NoError(err)
	srcIndexNames, err = srcColl.Indexes().CreateMany(ctx, []mongo.IndexModel{{Keys: bson.D{{"z", 1}, {"q", -1}}, Options: options.Index().SetName("wrong")}, {Keys: bson.D{{"a", 1}, {"b", -1}}}})
	suite.Require().NoError(err)
	suite.Require().Equal("wrong", srcIndexNames[0])
	dstIndexNames, err = dstColl.Indexes().CreateMany(ctx, []mongo.IndexModel{{Keys: bson.D{{"a", 1}, {"b", -1}}}, {Keys: bson.D{{"x", 1}}, Options: options.Index().SetName("wrong")}})
	suite.Require().NoError(err)
	suite.Require().Equal("wrong", dstIndexNames[1])
	task = &VerificationTask{
		PrimaryKey: bson.NewObjectID(),
		Status:     verificationTaskProcessing,
		QueryFilter: QueryFilter{
			Namespace: "testDb.testColl4",
			To:        "testDb.testColl4"}}
	suite.Require().NoError(
		verifier.verifyMetadataAndPartitionCollection(ctx, 1, task),
	)
	suite.Equal(verificationTaskMetadataMismatch, task.Status)
	failures = suite.getFailuresForTask(verifier, task.PrimaryKey)
	if suite.Equal(1, len(failures)) {
		suite.Equal(mbson.ToRawValue("wrong"), failures[0].ID)
		suite.Regexp(regexp.MustCompile("^"+Mismatch), failures[0].Details)
		suite.Equal(ClusterTarget, failures[0].Cluster)
		suite.Equal("testDb.testColl4", failures[0].NameSpace)
	}
}

func (suite *IntegrationTestSuite) TestVerifierDocMismatches() {
	ctx := suite.Context()

	suite.Require().NoError(
		suite.srcMongoClient.
			Database("test").
			Collection("coll").Drop(ctx),
	)
	suite.Require().NoError(
		suite.dstMongoClient.
			Database("test").
			Collection("coll").Drop(ctx),
	)

	_, err := suite.srcMongoClient.
		Database("test").
		Collection("coll").
		InsertMany(
			ctx,
			lo.RepeatBy(
				20,
				func(index int) any {
					return bson.D{
						{"_id", 100000 + index},
						{"foo", 3},
					}
				},
			),
		)
	suite.Require().NoError(err)

	// The first has a mismatched `foo` value,
	// and the 2nd lacks `foo` entirely.
	_, err = suite.dstMongoClient.
		Database("test").
		Collection("coll").
		InsertMany(ctx, lo.ToAnySlice([]bson.D{
			{{"_id", 100000}, {"foo", 1}},
			{{"_id", 100001}},
		}))
	suite.Require().NoError(err)

	verifier := suite.BuildVerifier()
	verifier.failureDisplaySize = 10

	ns := "test.coll"
	verifier.SetSrcNamespaces([]string{ns})
	verifier.SetDstNamespaces([]string{ns})
	verifier.SetNamespaceMap()

	runner := RunVerifierCheck(ctx, suite.T(), verifier)
	suite.Require().NoError(runner.AwaitGenerationEnd())

	builder := &strings.Builder{}
	_, _, err = verifier.reportDocumentMismatches(ctx, builder)
	suite.Require().NoError(err)

	for _, specimen := range mslices.Of("100000", "100001") {
		suite.Assert().Contains(
			builder.String(),
			specimen,
			"summary should show all mismatched-content doc IDs",
		)
	}

	suite.Assert().Contains(
		builder.String(),
		"100009",
		"summary should show an early mismatch",
	)

	suite.Assert().Contains(
		builder.String(),
		" 10 ",
		"summary should show the # of missing docs shown",
	)

	suite.Assert().Contains(
		builder.String(),
		" 2 ",
		"summary should show the total # of content-mismatched documents",
	)

	suite.Assert().Contains(
		builder.String(),
		" 18 ",
		"summary should show the total # of missing/changed documents",
	)

	suite.Assert().NotContains(
		builder.String(),
		"100019",
		"summary should NOT show a late mismatch",
	)

	rechecks := suite.fetchRecheckDocs(ctx, verifier)
	recheckDocIDs := lo.Map(
		rechecks,
		func(r recheck.Doc, _ int) int {
			num, err := mbson.CastRawValue[int32](r.PrimaryKey.DocumentID)
			suite.Require().NoError(err)
			return int(num)
		},
	)

	suite.Assert().ElementsMatch(
		lo.RangeFrom(100000, 20),
		recheckDocIDs,
		"all docs should be enqueued for recheck",
	)
}

func (suite *IntegrationTestSuite) TestVerifierCompareIndexSpecs() {
	ctx := suite.Context()
	verifier := suite.BuildVerifier()

	cases := []struct {
		label       string
		src         bson.D
		dst         bson.D
		shouldMatch bool
	}{
		{
			label: "simple",
			src: bson.D{
				{"name", "testIndex"},
				{"key", bson.M{"foo": 123}},
			},
			dst: bson.D{
				{"name", "testIndex"},
				{"key", bson.M{"foo": 123}},
			},
			shouldMatch: true,
		},

		{
			label: "ignore `ns` field",
			src: bson.D{
				{"name", "testIndex"},
				{"key", bson.M{"foo": 123}},
				{"ns", "foo.bar"},
			},
			dst: bson.D{
				{"name", "testIndex"},
				{"key", bson.M{"foo": 123}},
			},
			shouldMatch: true,
		},

		{
			label: "ignore number types",
			src: bson.D{
				{"name", "testIndex"},
				{"key", bson.M{"foo": 123}},
			},
			dst: bson.D{
				{"name", "testIndex"},
				{"key", bson.M{"foo": float64(123)}},
			},
			shouldMatch: true,
		},

		{
			label: "ignore number types, deep",
			src: bson.D{
				{"name", "testIndex"},
				{"key", bson.M{"foo.bar": float64(123)}},
			},
			dst: bson.D{
				{"name", "testIndex"},
				{"key", bson.M{"foo.bar": 123}},
			},
			shouldMatch: true,
		},

		{
			label: "find number differences",
			src: bson.D{
				{"name", "testIndex"},
				{"key", bson.M{"foo": 1}},
			},
			dst: bson.D{
				{"name", "testIndex"},
				{"key", bson.M{"foo": -1}},
			},
			shouldMatch: false,
		},

		{
			label: "key order differences",
			src: bson.D{
				{"name", "testIndex"},
				{"key", bson.D{{"foo", 1}, {"bar", 1}}},
			},
			dst: bson.D{
				{"name", "testIndex"},
				{"key", bson.D{{"bar", 1}, {"foo", 1}}},
			},
			shouldMatch: false,
		},
	}

	for _, curCase := range cases {
		matchYN, err := verifier.doIndexSpecsMatch(
			ctx,
			testutil.MustMarshal(curCase.src),
			testutil.MustMarshal(curCase.dst),
		)
		suite.Require().NoError(err)
		suite.Assert().Equal(curCase.shouldMatch, matchYN, curCase.label)
	}
}

func (suite *IntegrationTestSuite) TestVerifierNamespaceList() {
	verifier := suite.BuildVerifier()
	ctx := suite.Context()

	// Collections on source only
	err := suite.srcMongoClient.Database("testDb1").CreateCollection(ctx, "testColl1")
	suite.Require().NoError(err)
	err = suite.srcMongoClient.Database("testDb1").CreateCollection(ctx, "testColl2")
	suite.Require().NoError(err)
	err = verifier.setupAllNamespaceList(ctx)
	suite.Require().NoError(err)
	suite.ElementsMatch([]string{"testDb1.testColl1", "testDb1.testColl2"}, verifier.srcNamespaces)
	suite.ElementsMatch([]string{"testDb1.testColl1", "testDb1.testColl2"}, verifier.dstNamespaces)

	// Multiple DBs on source
	err = suite.srcMongoClient.Database("testDb2").CreateCollection(ctx, "testColl3")
	suite.Require().NoError(err)
	err = suite.srcMongoClient.Database("testDb2").CreateCollection(ctx, "testColl4")
	suite.Require().NoError(err)
	err = verifier.setupAllNamespaceList(ctx)
	suite.Require().NoError(err)
	suite.ElementsMatch([]string{"testDb1.testColl1", "testDb1.testColl2", "testDb2.testColl3", "testDb2.testColl4"},
		verifier.srcNamespaces)
	suite.ElementsMatch([]string{"testDb1.testColl1", "testDb1.testColl2", "testDb2.testColl3", "testDb2.testColl4"},
		verifier.dstNamespaces)

	// Same namespaces on dest
	err = suite.dstMongoClient.Database("testDb1").CreateCollection(ctx, "testColl1")
	suite.Require().NoError(err)
	err = suite.dstMongoClient.Database("testDb1").CreateCollection(ctx, "testColl2")
	suite.Require().NoError(err)
	err = suite.dstMongoClient.Database("testDb2").CreateCollection(ctx, "testColl3")
	suite.Require().NoError(err)
	err = suite.dstMongoClient.Database("testDb2").CreateCollection(ctx, "testColl4")
	suite.Require().NoError(err)
	err = verifier.setupAllNamespaceList(ctx)
	suite.Require().NoError(err)
	suite.ElementsMatch([]string{"testDb1.testColl1", "testDb1.testColl2", "testDb2.testColl3", "testDb2.testColl4"},
		verifier.srcNamespaces)
	suite.ElementsMatch([]string{"testDb1.testColl1", "testDb1.testColl2", "testDb2.testColl3", "testDb2.testColl4"},
		verifier.dstNamespaces)

	// Additional namespaces on dest
	err = suite.dstMongoClient.Database("testDb3").CreateCollection(ctx, "testColl5")
	suite.Require().NoError(err)
	err = suite.dstMongoClient.Database("testDb4").CreateCollection(ctx, "testColl6")
	suite.Require().NoError(err)

	if suite.GetTopology(suite.dstMongoClient) != util.TopologySharded {
		err = suite.dstMongoClient.Database("local").CreateCollection(ctx, "testColl7")
		suite.Require().NoError(err)
	}

	err = suite.dstMongoClient.Database("mongosync_reserved_for_internal_use").CreateCollection(ctx, "globalState")
	suite.Require().NoError(err)
	err = suite.dstMongoClient.Database("mongosync_reserved_for_verification_src_metadata").CreateCollection(ctx, "auditor")
	suite.Require().NoError(err)
	err = suite.dstMongoClient.Database("mongosync_reserved_for_verification_dst_metadata").CreateCollection(ctx, "auditor")
	suite.Require().NoError(err)
	err = verifier.setupAllNamespaceList(ctx)
	suite.Require().NoError(err)
	suite.ElementsMatch([]string{"testDb1.testColl1", "testDb1.testColl2", "testDb2.testColl3", "testDb2.testColl4",
		"testDb3.testColl5", "testDb4.testColl6"},
		verifier.srcNamespaces)
	suite.ElementsMatch([]string{"testDb1.testColl1", "testDb1.testColl2", "testDb2.testColl3", "testDb2.testColl4",
		"testDb3.testColl5", "testDb4.testColl6"},
		verifier.dstNamespaces)

	err = suite.srcMongoClient.Database("testDb2").Drop(ctx)
	suite.Require().NoError(err)
	err = suite.dstMongoClient.Database("testDb2").Drop(ctx)
	suite.Require().NoError(err)
	err = suite.dstMongoClient.Database("testDb3").Drop(ctx)
	suite.Require().NoError(err)
	err = suite.dstMongoClient.Database("testDb4").Drop(ctx)
	suite.Require().NoError(err)

	// Views should be found
	pipeline := bson.A{bson.D{{"$project", bson.D{{"_id", 1}}}}}
	err = suite.srcMongoClient.Database("testDb1").CreateView(ctx, "testView1", "testColl1", pipeline)
	suite.Require().NoError(err)
	err = suite.dstMongoClient.Database("testDb1").CreateView(ctx, "testView1", "testColl1", pipeline)
	suite.Require().NoError(err)
	err = verifier.setupAllNamespaceList(ctx)
	suite.Require().NoError(err)
	suite.ElementsMatch([]string{"testDb1.testColl1", "testDb1.testColl2", "testDb1.testView1"}, verifier.srcNamespaces)
	suite.ElementsMatch([]string{"testDb1.testColl1", "testDb1.testColl2", "testDb1.testView1"}, verifier.dstNamespaces)

	// Collections in admin, config, and local should not be found
	if suite.GetTopology(suite.srcMongoClient) != util.TopologySharded {
		err = suite.srcMongoClient.Database("local").CreateCollection(ctx, "islocalSrc")
		suite.Require().NoError(err)
	}

	if suite.GetTopology(suite.dstMongoClient) != util.TopologySharded {
		err = suite.dstMongoClient.Database("local").CreateCollection(ctx, "islocalDest")
		suite.Require().NoError(err)
	}

	err = suite.srcMongoClient.Database("admin").CreateCollection(ctx, "isAdminSrc")
	suite.Require().NoError(err)
	err = suite.dstMongoClient.Database("admin").CreateCollection(ctx, "isAdminDest")
	suite.Require().NoError(err)
	err = suite.srcMongoClient.Database("config").CreateCollection(ctx, "isConfigSrc")
	suite.Require().NoError(err)
	err = suite.dstMongoClient.Database("config").CreateCollection(ctx, "isConfigDest")
	suite.Require().NoError(err)
	err = verifier.setupAllNamespaceList(ctx)
	suite.Require().NoError(err)
	suite.ElementsMatch([]string{"testDb1.testColl1", "testDb1.testColl2", "testDb1.testView1"}, verifier.srcNamespaces)
	suite.ElementsMatch([]string{"testDb1.testColl1", "testDb1.testColl2", "testDb1.testView1"}, verifier.dstNamespaces)
}

func (suite *IntegrationTestSuite) TestVerificationStatus() {
	verifier := suite.BuildVerifier()
	ctx := suite.Context()

	metaColl := verifier.verificationDatabase().Collection(verificationTasksCollection)
	_, err := metaColl.InsertMany(ctx, []any{
		bson.M{
			"generation": 0,
			"status":     verificationTaskAdded,
			"type":       verificationTaskVerifyDocuments,
		},
		bson.M{
			"generation": 0,
			"status":     verificationTaskProcessing,
			"type":       verificationTaskVerifyDocuments,
		},
		bson.M{
			"generation": 0,
			"status":     verificationTaskFailed,
			"type":       verificationTaskVerifyDocuments,
		},
		bson.M{
			"generation": 0,
			"status":     verificationTaskMetadataMismatch,
			"type":       verificationTaskVerifyDocuments,
		},
		bson.M{
			"generation": 0,
			"status":     verificationTaskCompleted,
			"type":       verificationTaskVerifyDocuments,
		},
	})
	suite.Require().NoError(err)

	status, err := verifier.GetVerificationStatus(ctx)
	suite.Require().NoError(err)
	suite.Equal(1, status.AddedTasks, "added tasks not equal")
	suite.Equal(1, status.ProcessingTasks, "processing tasks not equal")
	suite.Equal(1, status.FailedTasks, "failed tasks not equal")
	suite.Equal(1, status.MetadataMismatchTasks, "metadata mismatch tasks not equal")
	suite.Equal(1, status.CompletedTasks, "completed tasks not equal")
}

func (suite *IntegrationTestSuite) TestMetadataMismatchAndPartitioning() {
	ctx := suite.Context()

	srcColl := suite.srcMongoClient.Database(suite.DBNameForTest()).Collection("coll")
	dstColl := suite.dstMongoClient.Database(suite.DBNameForTest()).Collection("coll")

	verifier := suite.BuildVerifier()

	ns := srcColl.Database().Name() + "." + srcColl.Name()
	verifier.SetSrcNamespaces([]string{ns})
	verifier.SetDstNamespaces([]string{ns})
	verifier.SetNamespaceMap()

	for _, coll := range mslices.Of(srcColl, dstColl) {
		_, err := coll.InsertOne(ctx, bson.M{"_id": 1, "x": 42})
		suite.Require().NoError(err)
	}

	_, err := srcColl.Indexes().CreateOne(
		ctx,
		mongo.IndexModel{
			Keys: bson.D{{"foo", 1}},
		},
	)
	suite.Require().NoError(err)

	runner := RunVerifierCheck(ctx, suite.T(), verifier)
	suite.Require().NoError(runner.AwaitGenerationEnd())

	sortedTaskTypes := mslices.Of(
		verificationTaskVerifyDocuments,
		verificationTaskVerifyCollection,
	)

	cursor, err := verifier.verificationTaskCollection().Aggregate(
		ctx,
		append(
			mongo.Pipeline{
				bson.D{{"$match", bson.D{{"generation", 0}}}},
			},
			testutil.SortByListAgg("type", sortedTaskTypes)...,
		),
	)
	suite.Require().NoError(err)

	var tasks []VerificationTask
	suite.Require().NoError(cursor.All(ctx, &tasks))

	suite.Require().Len(tasks, 2)
	suite.Require().Equal(verificationTaskVerifyDocuments, tasks[0].Type)
	suite.Require().Equal(verificationTaskCompleted, tasks[0].Status)
	suite.Require().Equal(verificationTaskVerifyCollection, tasks[1].Type)
	suite.Require().Equal(verificationTaskMetadataMismatch, tasks[1].Status)

	suite.Require().NoError(runner.StartNextGeneration())
	suite.Require().NoError(runner.AwaitGenerationEnd())

	cursor, err = verifier.verificationTaskCollection().Aggregate(
		ctx,
		append(
			mongo.Pipeline{
				bson.D{{"$match", bson.D{{"generation", 1}}}},
			},
			testutil.SortByListAgg("type", sortedTaskTypes)...,
		),
	)
	suite.Require().NoError(err)

	suite.Require().NoError(cursor.All(ctx, &tasks))

	suite.Require().Len(tasks, 1, "generation 1 should only have done 1 task")
	suite.Require().Equal(verificationTaskVerifyCollection, tasks[0].Type)
	suite.Require().Equal(verificationTaskMetadataMismatch, tasks[0].Status)
}

func (suite *IntegrationTestSuite) TestGenerationalRechecking() {
	dbname1 := suite.DBNameForTest("1")
	dbname2 := suite.DBNameForTest("2")

	zerolog.SetGlobalLevel(zerolog.TraceLevel)
	defer zerolog.SetGlobalLevel(zerolog.DebugLevel)
	verifier := suite.BuildVerifier()
	verifier.SetSrcNamespaces([]string{dbname1 + ".testColl1"})
	verifier.SetDstNamespaces([]string{dbname2 + ".testColl3"})
	verifier.SetNamespaceMap()

	ctx := suite.Context()

	srcColl := suite.srcMongoClient.Database(dbname1).Collection("testColl1")
	dstColl := suite.dstMongoClient.Database(dbname2).Collection("testColl3")
	_, err := srcColl.InsertOne(ctx, bson.M{"_id": 1, "x": 42})
	suite.Require().NoError(err)
	_, err = srcColl.InsertOne(ctx, bson.M{"_id": 2, "x": 43})
	suite.Require().NoError(err)
	_, err = dstColl.InsertOne(ctx, bson.M{"_id": 1, "x": 42})
	suite.Require().NoError(err)

	runner := RunVerifierCheck(ctx, suite.T(), verifier)

	waitForTasks := func() *VerificationStatus {
		status, err := verifier.GetVerificationStatus(ctx)
		suite.Require().NoError(err)

		for status.TotalTasks == 0 && verifier.generation < 50 {
			delay := time.Second

			suite.T().Logf("TotalTasks is 0 (generation=%d); waiting %s then will run another generation …", verifier.generation, delay)

			time.Sleep(delay)
			suite.Require().NoError(runner.StartNextGeneration())
			suite.Require().NoError(runner.AwaitGenerationEnd())
			status, err = verifier.GetVerificationStatus(ctx)
			suite.Require().NoError(err)
		}
		return status
	}

	// wait for one generation to finish
	suite.Require().NoError(runner.AwaitGenerationEnd())
	status := waitForTasks()
	suite.Require().Equal(VerificationStatus{TotalTasks: 2, FailedTasks: 1, CompletedTasks: 1}, *status)

	// now patch up the destination
	_, err = dstColl.InsertOne(ctx, bson.M{"_id": 2, "x": 43})
	suite.Require().NoError(err)

	// tell check to start the next generation
	suite.Require().NoError(runner.StartNextGeneration())

	// wait for generation to finish
	suite.Require().NoError(runner.AwaitGenerationEnd())
	status = waitForTasks()
	// there should be no failures now, since they are equivalent at this point in time
	suite.Require().Equal(VerificationStatus{TotalTasks: 1, CompletedTasks: 1}, *status)

	// The next generation should process the recheck task caused by inserting {_id: 2} on the destination.
	suite.Require().NoError(runner.StartNextGeneration())
	suite.Require().NoError(runner.AwaitGenerationEnd())
	status = waitForTasks()
	suite.Require().Equal(VerificationStatus{TotalTasks: 1, CompletedTasks: 1}, *status)

	// now insert in the source, this should come up next generation
	_, err = srcColl.InsertOne(ctx, bson.M{"_id": 3, "x": 44})
	suite.Require().NoError(err)

	// tell check to start the next generation
	suite.Require().NoError(runner.StartNextGeneration())

	// wait for one generation to finish
	suite.Require().NoError(runner.AwaitGenerationEnd())
	status = waitForTasks()

	// there should be a failure from the src insert
	suite.Require().Equal(VerificationStatus{TotalTasks: 1, FailedTasks: 1}, *status)

	// now patch up the destination
	_, err = dstColl.InsertOne(ctx, bson.M{"_id": 3, "x": 44})
	suite.Require().NoError(err)

	// continue
	suite.Require().NoError(runner.StartNextGeneration())

	// wait for it to finish again, this should be a clean run
	suite.Require().NoError(runner.AwaitGenerationEnd())
	status = waitForTasks()

	// there should be no failures now, since they are equivalent at this point in time
	suite.Assert().Equal(VerificationStatus{TotalTasks: 1, CompletedTasks: 1}, *status)

	// We could just abandon this verifier, but we might as well shut it down
	// gracefully. That prevents a spurious error in the log from “drop”
	// change events.
	suite.Require().NoError(verifier.WritesOff(ctx))
	suite.Require().NoError(runner.Await())
}

func (suite *IntegrationTestSuite) TestMongoDBInternalDB() {
	ctx := suite.Context()

	dbName := MongoDBInternalDBPrefix + "internalDBTest"

	_, err := suite.srcMongoClient.
		Database(dbName).
		Collection("foo").
		InsertOne(ctx, bson.D{})
	suite.Require().NoError(err)

	verifier := suite.BuildVerifier()
	runner := RunVerifierCheck(ctx, suite.T(), verifier)

	// Dry run generation 0 to make sure change stream reader is started.
	suite.Require().NoError(runner.AwaitGenerationEnd())

	status, err := verifier.GetVerificationStatus(ctx)
	suite.Require().NoError(err)

	suite.Assert().Zero(status.FailedTasks, "gen0 should have no failed tasks: %+v", status)

	_, err = suite.srcMongoClient.
		Database(dbName).
		Collection("foo").
		InsertOne(ctx, bson.D{})
	suite.Require().NoError(err)

	suite.Require().NoError(runner.StartNextGeneration())
	suite.Require().NoError(runner.AwaitGenerationEnd())
	status, err = verifier.GetVerificationStatus(ctx)
	suite.Require().NoError(err)
	suite.Assert().Zero(status.FailedTasks, "gen1 should have no failed tasks: %+v", status)

	suite.Require().NoError(verifier.WritesOff(ctx))
	suite.Require().NoError(runner.Await())

	status, err = verifier.GetVerificationStatus(ctx)
	suite.Require().NoError(err)
	suite.Assert().Zero(status.FailedTasks, "end should have no failed tasks: %+v", status)
}

func (suite *IntegrationTestSuite) TestVerifierWithFilter() {
	zerolog.SetGlobalLevel(zerolog.DebugLevel)

	dbname1 := suite.DBNameForTest("1")
	dbname2 := suite.DBNameForTest("2")

	filter := bson.D{{"inFilter", bson.M{"$ne": false}}}
	verifier := suite.BuildVerifier()
	verifier.SetSrcNamespaces([]string{dbname1 + ".testColl1"})
	verifier.SetDstNamespaces([]string{dbname2 + ".testColl3"})
	verifier.SetNamespaceMap()
	verifier.SetDocCompareMethod(DocCompareIgnoreOrder)
	// Set this value low to test the verifier with multiple partitions.
	verifier.partitionSizeInBytes = 50

	ctx := suite.Context()

	srcColl := suite.srcMongoClient.Database(dbname1).Collection("testColl1")
	dstColl := suite.dstMongoClient.Database(dbname2).Collection("testColl3")

	// Documents with _id in [0, 100) should match.
	var docs []any
	for i := 0; i < 100; i++ {
		docs = append(docs, bson.M{"_id": i, "x": i, "inFilter": true})
	}
	_, err := srcColl.InsertMany(ctx, docs)
	suite.Require().NoError(err)
	_, err = dstColl.InsertMany(ctx, docs)
	suite.Require().NoError(err)

	// Documents with _id in [100, 200) should be ignored because they're not in the filter.
	docs = []any{}
	for i := 100; i < 200; i++ {
		docs = append(docs, bson.M{"_id": i, "x": i, "inFilter": false})
	}
	_, err = srcColl.InsertMany(ctx, docs)
	suite.Require().NoError(err)

	checkDoneChan := make(chan struct{})
	checkContinueChan := make(chan struct{})
	go func() {
		err := verifier.CheckDriver(ctx, filter, checkDoneChan, checkContinueChan)
		suite.Require().NoError(err)
	}()

	waitForTasks := func() *VerificationStatus {
		status, err := verifier.GetVerificationStatus(ctx)
		suite.Require().NoError(err)

		for status.TotalTasks == 0 && verifier.generation < 50 {
			delay := time.Second

			suite.T().Logf("TotalTasks is 0 (generation=%d); waiting %s then will run another generation …", verifier.generation, delay)

			time.Sleep(delay)
			checkContinueChan <- struct{}{}
			<-checkDoneChan
			status, err = verifier.GetVerificationStatus(ctx)
			suite.Require().NoError(err)
		}
		return status
	}

	// Wait for one generation to finish.
	<-checkDoneChan
	status := waitForTasks()
	suite.Require().Greater(status.CompletedTasks, 1)
	suite.Require().Greater(status.TotalTasks, 1)
	suite.Require().Zero(status.FailedTasks, "there should be no failed tasks")

	// Insert another document that is not in the filter.
	// This should trigger a recheck despite being outside the filter.
	_, err = srcColl.InsertOne(ctx, bson.M{"_id": 200, "x": 200, "inFilter": false})
	suite.Require().NoError(err)

	// Tell check to start the next generation.
	checkContinueChan <- struct{}{}

	// Wait for generation to finish.
	<-checkDoneChan

	status = waitForTasks()

	// There should be no failures, since the inserted document is not in the filter.
	suite.Require().Equal(VerificationStatus{TotalTasks: 1, CompletedTasks: 1}, *status)

	// Now insert in the source. This should come up next generation.
	_, err = srcColl.InsertOne(ctx, bson.M{"_id": 201, "x": 201, "inFilter": true})
	suite.Require().NoError(err)

	// Tell check to start the next generation.
	checkContinueChan <- struct{}{}

	// Wait for one generation to finish.
	<-checkDoneChan
	status = waitForTasks()

	// There should be a failure from the src insert of a document in the filter.
	suite.Require().Equal(VerificationStatus{TotalTasks: 1, FailedTasks: 1}, *status)

	// Now patch up the destination.
	_, err = dstColl.InsertOne(ctx, bson.M{"_id": 201, "x": 201, "inFilter": true})
	suite.Require().NoError(err)

	// Continue.
	checkContinueChan <- struct{}{}

	// Wait for it to finish again, this should be a clean run.
	<-checkDoneChan
	status = waitForTasks()

	// There should be no failures now, since they are equivalent at this point in time.
	suite.Require().Equal(VerificationStatus{TotalTasks: 1, CompletedTasks: 1}, *status)

	// Turn writes off.
	suite.Require().NoError(verifier.WritesOff(ctx))

	// Tell CheckDriver to do one more pass. This should terminate the change stream.
	checkContinueChan <- struct{}{}
	<-checkDoneChan
}

func (suite *IntegrationTestSuite) awaitEnqueueOfRechecks(verifier *Verifier, minDocs int) {
	suite.T().Helper()

	var lastNonzeroRechecksCount int

	suite.Eventually(func() bool {
		cursor, err := verifier.getRecheckQueueCollection(1+verifier.generation).
			Find(suite.Context(), bson.D{})
		var rechecks []bson.D
		suite.Require().NoError(err)
		suite.Require().NoError(cursor.All(suite.Context(), &rechecks))

		if len(rechecks) >= minDocs {
			return true
		}

		if len(rechecks) > 0 {
			// Note any progress toward our minimum rechecks count.
			if lastNonzeroRechecksCount != len(rechecks) {
				suite.T().Logf(
					"%d recheck(s) are enqueued, but we want %d.",
					len(rechecks),
					minDocs,
				)

				lastNonzeroRechecksCount = len(rechecks)
			}

			return false
		}

		return false
	}, 1*time.Minute, 100*time.Millisecond)
}

func (suite *IntegrationTestSuite) TestChangesOnDstBeforeSrc() {
	zerolog.SetGlobalLevel(zerolog.TraceLevel)
	defer zerolog.SetGlobalLevel(zerolog.DebugLevel)

	ctx := suite.Context()

	collName := "mycoll"

	srcDB := suite.srcMongoClient.Database(suite.DBNameForTest())
	dstDB := suite.dstMongoClient.Database(suite.DBNameForTest())
	suite.Require().NoError(srcDB.CreateCollection(ctx, collName))
	suite.Require().NoError(dstDB.CreateCollection(ctx, collName))

	verifier := suite.BuildVerifier()
	runner := RunVerifierCheck(ctx, suite.T(), verifier)

	// Dry run generation 0 to make sure change stream reader is started.
	suite.Require().NoError(runner.AwaitGenerationEnd())

	// Insert two documents in generation 1. They should be batched and become a verify task in generation 2.
	suite.Require().NoError(runner.StartNextGeneration())
	_, err := dstDB.Collection(collName).InsertOne(ctx, bson.D{{"_id", 1}})
	suite.Require().NoError(err)
	_, err = dstDB.Collection(collName).InsertOne(ctx, bson.D{{"_id", 2}})
	suite.Require().NoError(err)
	suite.Require().NoError(runner.AwaitGenerationEnd())
	suite.awaitEnqueueOfRechecks(verifier, 2)

	// Run generation 2 and get verification status.
	suite.Require().NoError(runner.StartNextGeneration())
	suite.Require().NoError(runner.AwaitGenerationEnd())
	status, err := verifier.GetVerificationStatus(ctx)
	suite.Require().NoError(err)
	suite.Assert().Equal(
		1,
		status.FailedTasks,
	)

	// Patch up only one of the two mismatched documents in generation 3.
	suite.Require().NoError(runner.StartNextGeneration())
	_, err = srcDB.Collection(collName).InsertOne(ctx, bson.D{{"_id", 1}})
	suite.Require().NoError(err)
	suite.Require().NoError(runner.AwaitGenerationEnd())
	suite.awaitEnqueueOfRechecks(verifier, 1)

	status, err = verifier.GetVerificationStatus(ctx)
	suite.Require().NoError(err)
	suite.Assert().Equal(
		1,
		status.FailedTasks,
		"failed tasks as expected (status=%+v)",
		status,
	)

	// Patch up the other mismatched document in generation 4.
	suite.Require().NoError(runner.StartNextGeneration())
	_, err = srcDB.Collection(collName).InsertOne(ctx, bson.D{{"_id", 2}})
	suite.Require().NoError(err)
	suite.Require().NoError(runner.AwaitGenerationEnd())
	suite.awaitEnqueueOfRechecks(verifier, 1)

	suite.Assert().Eventually(
		func() bool {
			status, err = verifier.GetVerificationStatus(ctx)
			suite.Require().NoError(err)

			if status.FailedTasks == 0 {
				return true
			}

			suite.Require().NoError(runner.StartNextGeneration())
			suite.Require().NoError(runner.AwaitGenerationEnd())

			return false
		},
		5*time.Minute,
		50*time.Millisecond,
		"Mismatches should disappear.",
	)

}

func (suite *IntegrationTestSuite) TestBackgroundInIndexSpec() {
	ctx := suite.Context()

	srcDB := suite.srcMongoClient.Database(suite.DBNameForTest())
	dstDB := suite.dstMongoClient.Database(suite.DBNameForTest())

	suite.Require().NoError(
		srcDB.RunCommand(
			ctx,
			bson.D{
				{"createIndexes", "mycoll"},
				{"indexes", []bson.D{
					{
						{"name", "index1"},
						{"key", bson.D{{"someField", 1}}},
					},
				}},
			},
		).Err(),
	)

	suite.Require().NoError(
		dstDB.RunCommand(
			ctx,
			bson.D{
				{"createIndexes", "mycoll"},
				{"indexes", []bson.D{
					{
						{"name", "index1"},
						{"key", bson.D{{"someField", 1}}},
						{"background", 1},
					},
				}},
			},
		).Err(),
	)

	verifier := suite.BuildVerifier()
	verifier.SetSrcNamespaces([]string{srcDB.Name() + ".mycoll"})
	verifier.SetDstNamespaces([]string{dstDB.Name() + ".mycoll"})
	verifier.SetNamespaceMap()

	runner := RunVerifierCheck(ctx, suite.T(), verifier)
	suite.Require().NoError(runner.AwaitGenerationEnd())

	status, err := verifier.GetVerificationStatus(ctx)
	suite.Require().NoError(err)
	suite.Assert().Zero(
		status.MetadataMismatchTasks,
		"no metadata mismatch",
	)
}

func (suite *IntegrationTestSuite) TestPartitionWithFilter() {
	zerolog.SetGlobalLevel(zerolog.DebugLevel)
	dbname := suite.DBNameForTest()

	ctx := suite.Context()

	// Make a filter that filters on field "n".
	filter := bson.D{
		{"$expr", map[string]any{
			"$and": []map[string]any{
				{"$gte": []any{"$n", 100}},
				{"$lt": []any{"$n", 200}},
			},
		}},
	}

	// Set up the verifier for testing.
	verifier := suite.BuildVerifier()
	verifier.SetSrcNamespaces([]string{dbname + ".testColl1"})
	verifier.SetDstNamespaces([]string{dbname + ".testColl1"})
	verifier.SetNamespaceMap()
	verifier.globalFilter = filter
	// Use a small partition size so that we can test creating multiple partitions.
	verifier.partitionSizeInBytes = 30

	// Insert documents into the source.
	srcColl := suite.srcMongoClient.Database(dbname).Collection("testColl1")

	// 30 documents with _ids [0, 30) are in the filter.
	for i := 0; i < 30; i++ {
		_, err := srcColl.InsertOne(ctx, bson.M{"_id": i, "n": rand.Intn(100) + 100})
		suite.Require().NoError(err)
	}

	// 100 documents with _ids [30, 130) are out of the filter.
	for i := 30; i < 130; i++ {
		_, err := srcColl.InsertOne(ctx, bson.M{"_id": i, "n": rand.Intn(100)})
		suite.Require().NoError(err)
	}

	// Create partitions with the filter.
	partitions, _, _, _, err := verifier.partitionAndInspectNamespace(ctx, dbname+".testColl1")
	suite.Require().NoError(err)

	// Check that each partition have bounds in the filter.
	for _, partition := range partitions {
		if _, isMinKey := partition.Key.Lower.(bson.MinKey); !isMinKey {
			suite.Require().GreaterOrEqual(partition.Key.Lower.(bson.RawValue).AsInt64(), int64(0))
		}
		if _, isMaxKey := partition.Upper.(bson.MaxKey); !isMaxKey {
			suite.Require().Less(partition.Upper.(bson.RawValue).AsInt64(), int64(30))
		}
	}
}<|MERGE_RESOLUTION|>--- conflicted
+++ resolved
@@ -1166,17 +1166,9 @@
 		"foo.bar",
 		mslices.Of(mbson.ToRawValue(42)),
 		[]int32{100},
-<<<<<<< HEAD
-		[]recheck.MismatchTimes{
-			{
-				First: bson.NewDateTimeFromTime(time.Now()),
-			},
-		},
-=======
 		mslices.Of(
 			bson.NewDateTimeFromTime(time.Now()),
 		),
->>>>>>> 4ac6c1e7
 	)
 	suite.Require().NoError(err)
 	err = verifier.InsertFailedCompareRecheckDocs(
@@ -1184,21 +1176,10 @@
 		"foo.bar",
 		mslices.Of(mbson.ToRawValue(43), mbson.ToRawValue(44)),
 		[]int32{100, 100},
-<<<<<<< HEAD
-		[]recheck.MismatchTimes{
-			{
-				First: bson.NewDateTimeFromTime(time.Now()),
-			},
-			{
-				First: bson.NewDateTimeFromTime(time.Now()),
-			},
-		},
-=======
 		mslices.Of(
 			bson.NewDateTimeFromTime(time.Now()),
 			bson.NewDateTimeFromTime(time.Now()),
 		),
->>>>>>> 4ac6c1e7
 	)
 	suite.Require().NoError(err)
 	err = verifier.InsertFailedCompareRecheckDocs(
@@ -1206,17 +1187,9 @@
 		"foo.bar2",
 		mslices.Of(mbson.ToRawValue(42)),
 		[]int32{100},
-<<<<<<< HEAD
-		[]recheck.MismatchTimes{
-			{
-				First: bson.NewDateTimeFromTime(time.Now()),
-			},
-		},
-=======
 		mslices.Of(
 			bson.NewDateTimeFromTime(time.Now()),
 		),
->>>>>>> 4ac6c1e7
 	)
 	suite.Require().NoError(err)
 
