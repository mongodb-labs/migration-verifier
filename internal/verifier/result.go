--- conflicted
+++ resolved
@@ -35,11 +35,7 @@
 
 	// The number of generations where we’ve seen this document ID mismatched
 	// without a change event.
-<<<<<<< HEAD
-	MismatchTimes recheck.MismatchTimes `bson:"mismatchTimes,omitempty"`
-=======
 	MismatchHistory recheck.MismatchHistory `bson:"mismatchHistory,omitempty"`
->>>>>>> 4ac6c1e7
 
 	// The data size of the largest of the mismatched objects.
 	// Note this is not persisted; it is used only to ensure recheck tasks
@@ -61,11 +57,7 @@
 }
 
 func (vr VerificationResult) MismatchDuration() time.Duration {
-<<<<<<< HEAD
-	return time.Duration(vr.MismatchTimes.DurationMS) * time.Millisecond
-=======
 	return time.Duration(vr.MismatchHistory.DurationMS) * time.Millisecond
->>>>>>> 4ac6c1e7
 }
 
 // Returns an agg expression that indicates whether the VerificationResult
@@ -103,11 +95,7 @@
 		1 + 7 + 1 + 4 + 1 + // Details
 		1 + 7 + 1 + 4 + 1 + // Cluster
 		1 + 9 + 1 + 4 + 1 + // NameSpace
-<<<<<<< HEAD
-		1 + 13 + 1 + recheck.MismatchTimesBSONLength +
-=======
 		1 + 15 + 1 + recheck.MismatchHistoryBSONLength +
->>>>>>> 4ac6c1e7
 		1 // NUL
 
 	bsonLen += 0 +
@@ -143,11 +131,7 @@
 	buf = bsoncore.AppendStringElement(buf, "details", vr.Details)
 	buf = bsoncore.AppendStringElement(buf, "cluster", vr.Cluster)
 	buf = bsoncore.AppendStringElement(buf, "namespace", vr.NameSpace)
-<<<<<<< HEAD
-	buf = bsoncore.AppendDocumentElement(buf, "mismatchTimes", vr.MismatchTimes.MarshalToBSON())
-=======
 	buf = bsoncore.AppendDocumentElement(buf, "mismatchHistory", vr.MismatchHistory.MarshalToBSON())
->>>>>>> 4ac6c1e7
 
 	if ts, has := vr.SrcTimestamp.Get(); has {
 		buf = bsoncore.AppendTimestampElement(buf, "srctimestamp", ts.T, ts.I)
