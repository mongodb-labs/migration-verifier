package verifier

import (
	"bytes"
	"context"
	"fmt"
	"io"
	"math/rand"
	_ "net/http/pprof"
	"os"
	"sort"
	"strconv"
	"strings"
	"sync"
	"sync/atomic"
	"time"

	"github.com/10gen/migration-verifier/internal/logger"
	"github.com/10gen/migration-verifier/internal/partitions"
	"github.com/10gen/migration-verifier/internal/reportutils"
	"github.com/10gen/migration-verifier/internal/retry"
	"github.com/10gen/migration-verifier/internal/types"
	"github.com/10gen/migration-verifier/internal/util"
	"github.com/10gen/migration-verifier/internal/uuidutil"
	"github.com/10gen/migration-verifier/mbson"
	"github.com/10gen/migration-verifier/mslices"
	"github.com/10gen/migration-verifier/option"
	"github.com/olekukonko/tablewriter"
	"github.com/pkg/errors"
	"github.com/samber/lo"
	"go.mongodb.org/mongo-driver/bson"
	"go.mongodb.org/mongo-driver/bson/primitive"
	"go.mongodb.org/mongo-driver/mongo"
	"go.mongodb.org/mongo-driver/mongo/options"
	"go.mongodb.org/mongo-driver/mongo/readconcern"
	"go.mongodb.org/mongo-driver/mongo/readpref"
	"go.mongodb.org/mongo-driver/mongo/writeconcern"
	"golang.org/x/exp/maps"
)

// ReadConcernSetting describes the verifier’s handling of read
// concern.
type ReadConcernSetting string

const (
	//TODO: add comments for each of these so the warnings will stop :)
	Missing           = "Missing"
	Failed            = "Failed"
	Mismatch          = "Mismatch"
	ClusterTarget     = "dstClient"
	ClusterSource     = "srcClient"
	SrcNamespaceField = "query_filter.namespace"
	DstNamespaceField = "query_filter.to"
	NumWorkers        = 10
	Idle              = "idle"
	Check             = "check"
	Recheck           = "recheck"

	// ReadConcernMajority means to force majority read concern.
	// This is generally desirable to ensure consistency.
	ReadConcernMajority ReadConcernSetting = "forceMajority"

	// ReadConcernIgnore means to use connection-default read concerns.
	// This setting’s main purpose is to allow local read concern,
	// which is important for deployments where majority read concern
	// is unworkable.
	ReadConcernIgnore ReadConcernSetting = "ignore"

	configDBName  = "config"
	collsCollName = "collections"

	DefaultFailureDisplaySize = 20

	okSymbol    = "\u2705" // white heavy check mark
	infoSymbol  = "\u24d8" // circled Latin small letter I
	notOkSymbol = "\u2757" // heavy exclamation mark symbol
)

var timeFormat = time.RFC3339

// Verifier is the main state for the migration verifier
type Verifier struct {
	writesOff          bool
	lastGeneration     bool
	running            bool
	generation         int
	phase              string
	port               int
	metaURI            string
	metaClient         *mongo.Client
	srcClient          *mongo.Client
	dstClient          *mongo.Client
	srcBuildInfo       *util.BuildInfo
	dstBuildInfo       *util.BuildInfo
	numWorkers         int
	failureDisplaySize int64

	eventRecorder *EventRecorder

	// Used only with generation 0 to defer the first
	// progress report until after we’ve finished partitioning
	// every collection.
	gen0PendingCollectionTasks atomic.Int32

	generationStartTime        time.Time
	generationPauseDelayMillis time.Duration
	workerSleepDelayMillis     time.Duration
	ignoreBSONFieldOrder       bool
	verifyAll                  bool
	startClean                 bool

	// This would seem more ideal as uint64, but changing it would
	// trigger several other similar type changes, and that’s not really
	// worthwhile for now.
	partitionSizeInBytes int64

	readPreference *readpref.ReadPref

	logger *logger.Logger
	writer io.Writer

	srcNamespaces []string
	dstNamespaces []string
	nsMap         map[string]string
	metaDBName    string
	srcStartAtTs  *primitive.Timestamp

	mux                         sync.RWMutex
	changeStreamRunning         bool
	changeStreamWritesOffTsChan chan primitive.Timestamp
	changeStreamErrChan         chan error
	changeStreamDoneChan        chan struct{}
	lastChangeEventTime         *primitive.Timestamp
	writesOffTimestamp          *primitive.Timestamp

	readConcernSetting ReadConcernSetting

	// A user-defined $match-compatible document-level query filter.
	// The filter is applied to all namespaces in both initial checking and iterative checking.
	// The verifier only checks documents within the filter.
	globalFilter map[string]any

	pprofInterval time.Duration

<<<<<<< HEAD
	workerTracker *WorkerTracker
=======
	verificationStatusCheckInterval time.Duration
>>>>>>> bfc46ebc
}

// VerificationStatus holds the Verification Status
type VerificationStatus struct {
	TotalTasks            int `json:"totalTasks"`
	AddedTasks            int `json:"addedTasks"`
	ProcessingTasks       int `json:"processingTasks"`
	FailedTasks           int `json:"failedTasks"`
	CompletedTasks        int `json:"completedTasks"`
	MetadataMismatchTasks int `json:"metadataMismatchTasks"`
	RecheckTasks          int `json:"recheckTasks"`
}

// VerificationResult holds the Verification Results.
type VerificationResult struct {

	// This field gets used differently depending on whether this result
	// came from a document comparison or something else. If it’s from a
	// document comparison, it *MUST* be a document ID, not a
	// documentmap.MapKey, because we query on this to populate verification
	// tasks for rechecking after a document mismatch. Thus, in sharded
	// clusters with duplicate document IDs in the same collection, multiple
	// VerificationResult instances might share the same ID. That’s OK,
	// though; it’ll just make the recheck include all docs with that ID,
	// regardless of which ones actually need the recheck.
	ID interface{}

	Field     interface{}
	Details   interface{}
	Cluster   interface{}
	NameSpace interface{}
	// The data size of the largest of the mismatched objects.
	// Note this is not persisted; it is used only to ensure recheck tasks
	// don't get too large.
	dataSize int
}

// VerifierSettings is NewVerifier’s argument.
type VerifierSettings struct {
	ReadConcernSetting
}

// NewVerifier creates a new Verifier
func NewVerifier(settings VerifierSettings) *Verifier {
	readConcern := settings.ReadConcernSetting
	if readConcern == "" {
		readConcern = ReadConcernMajority
	}

	return &Verifier{
		phase:                       Idle,
		numWorkers:                  NumWorkers,
		readPreference:              readpref.Primary(),
		partitionSizeInBytes:        400 * 1024 * 1024,
		failureDisplaySize:          DefaultFailureDisplaySize,
		changeStreamWritesOffTsChan: make(chan primitive.Timestamp),
		changeStreamErrChan:         make(chan error),
		changeStreamDoneChan:        make(chan struct{}),
		readConcernSetting:          readConcern,

		// This will get recreated once gen0 starts, but we want it
		// here in case the change streams gets an event before then.
		eventRecorder: NewEventRecorder(),

<<<<<<< HEAD
		workerTracker: NewWorkerTracker(NumWorkers),
=======
		verificationStatusCheckInterval: 15 * time.Second,
>>>>>>> bfc46ebc
	}
}

// ConfigureReadConcern
func (verifier *Verifier) ConfigureReadConcern(setting ReadConcernSetting) {
	verifier.readConcernSetting = setting
}

func (verifier *Verifier) getClientOpts(uri string) *options.ClientOptions {
	appName := "Migration Verifier"
	opts := &options.ClientOptions{
		AppName: &appName,
	}
	opts.ApplyURI(uri)
	opts.SetWriteConcern(writeconcern.Majority())

	verifier.doIfForceReadConcernMajority(func() {
		opts.SetReadConcern(readconcern.Majority())
	})

	return opts
}

func (verifier *Verifier) SetFailureDisplaySize(size int64) {
	verifier.failureDisplaySize = size
}

func (verifier *Verifier) WritesOff(ctx context.Context) error {
	verifier.logger.Debug().
		Msg("WritesOff called.")

	verifier.mux.Lock()
	verifier.writesOff = true

	if verifier.writesOffTimestamp == nil {
		verifier.logger.Debug().Msg("Change stream still running. Signalling that writes are done.")

		finalTs, err := GetNewClusterTime(
			ctx,
			verifier.logger,
			verifier.srcClient,
		)

		if err != nil {
			return errors.Wrapf(err, "failed to fetch source's cluster time")
		}

		verifier.writesOffTimestamp = &finalTs

		verifier.mux.Unlock()

		// This has to happen outside the lock because the change stream
		// might be inserting docs into the recheck queue, which happens
		// under the lock.
		select {
		case verifier.changeStreamWritesOffTsChan <- finalTs:
		case err := <-verifier.changeStreamErrChan:
			return errors.Wrap(err, "tried to send writes-off timestamp to change stream, but change stream already failed")
		}
	} else {
		verifier.mux.Unlock()
	}

	return nil
}

func (verifier *Verifier) WritesOn(ctx context.Context) {
	verifier.mux.Lock()
	verifier.writesOff = false
	verifier.mux.Unlock()
}

func (verifier *Verifier) GetLogger() *logger.Logger {
	return verifier.logger
}

func (verifier *Verifier) SetMetaURI(ctx context.Context, uri string) error {
	opts := verifier.getClientOpts(uri)
	var err error
	verifier.metaClient, err = mongo.Connect(ctx, opts)
	if err != nil {
		return err
	}

	verifier.metaURI = uri

	return err
}

func (verifier *Verifier) AddMetaIndexes(ctx context.Context) error {
	model := mongo.IndexModel{Keys: bson.M{"generation": 1}}
	_, err := verifier.verificationTaskCollection().Indexes().CreateOne(ctx, model)
	if err != nil {
		return err
	}
	model = mongo.IndexModel{Keys: bson.D{{"_id.generation", 1}}}
	_, err = verifier.verificationDatabase().Collection(recheckQueue).Indexes().CreateOne(ctx, model)
	return err
}

func (verifier *Verifier) SetSrcURI(ctx context.Context, uri string) error {
	opts := verifier.getClientOpts(uri)
	var err error
	verifier.srcClient, err = mongo.Connect(ctx, opts)
	if err != nil {
		return errors.Wrapf(err, "failed to connect to source %#q", uri)
	}

	buildInfo, err := util.GetBuildInfo(ctx, verifier.srcClient)
	if err != nil {
		return errors.Wrap(err, "failed to read source build info")
	}

	verifier.srcBuildInfo = &buildInfo
	return nil
}

func (verifier *Verifier) SetDstURI(ctx context.Context, uri string) error {
	opts := verifier.getClientOpts(uri)
	var err error
	verifier.dstClient, err = mongo.Connect(ctx, opts)
	if err != nil {
		return errors.Wrapf(err, "failed to connect to destination %#q", uri)
	}

	buildInfo, err := util.GetBuildInfo(ctx, verifier.dstClient)
	if err != nil {
		return errors.Wrap(err, "failed to read destination build info")
	}

	verifier.dstBuildInfo = &buildInfo
	return nil
}

func (verifier *Verifier) SetServerPort(port int) {
	verifier.port = port
}

func (verifier *Verifier) SetNumWorkers(arg int) {
	verifier.numWorkers = arg
}

func (verifier *Verifier) SetGenerationPauseDelayMillis(arg time.Duration) {
	verifier.generationPauseDelayMillis = arg
}

func (verifier *Verifier) SetWorkerSleepDelayMillis(arg time.Duration) {
	verifier.workerSleepDelayMillis = arg
}

// SetPartitionSizeMB sets the verifier’s maximum partition size in MiB.
func (verifier *Verifier) SetPartitionSizeMB(partitionSizeMB uint32) {
	verifier.partitionSizeInBytes = int64(partitionSizeMB) * 1024 * 1024
}

func (verifier *Verifier) SetLogger(logPath string) {
	verifier.logger, verifier.writer = getLoggerAndWriter(logPath)
}

func (verifier *Verifier) SetSrcNamespaces(arg []string) {
	verifier.srcNamespaces = arg
}

func (verifier *Verifier) SetDstNamespaces(arg []string) {
	verifier.dstNamespaces = arg
}

func (verifier *Verifier) SetNamespaceMap() {
	verifier.nsMap = make(map[string]string)
	if len(verifier.dstNamespaces) == 0 {
		return
	}
	for i, ns := range verifier.srcNamespaces {
		verifier.nsMap[ns] = verifier.dstNamespaces[i]
	}
}

func (verifier *Verifier) SetMetaDBName(arg string) {
	verifier.metaDBName = arg
}

func (verifier *Verifier) SetIgnoreBSONFieldOrder(arg bool) {
	verifier.ignoreBSONFieldOrder = arg
}

func (verifier *Verifier) SetVerifyAll(arg bool) {
	verifier.verifyAll = arg
}

func (verifier *Verifier) SetStartClean(arg bool) {
	verifier.startClean = arg
}

func (verifier *Verifier) SetReadPreference(arg string) error {
	mode, err := readpref.ModeFromString(arg)
	if err != nil {
		return err
	}
	verifier.readPreference, err = readpref.New(mode)
	return err
}

func (verifier *Verifier) SetPprofInterval(arg string) error {
	if arg == "" {
		return nil
	}

	interval, err := time.ParseDuration(arg)
	if err != nil {
		return err
	}

	verifier.pprofInterval = interval
	return nil
}

// DocumentStats gets various stats (TODO clarify)
func DocumentStats(ctx context.Context, client *mongo.Client, namespaces []string) {

	table := tablewriter.NewWriter(os.Stdout)
	table.SetHeader([]string{"Doc Count", "Database", "Collection"})

	for _, n := range namespaces {
		db, coll := SplitNamespace(n)
		if db != "" {
			s, _ := client.Database(db).Collection(coll).EstimatedDocumentCount(ctx)
			table.Append([]string{strconv.FormatInt(s, 10), db, coll})
		}
	}
	table.Render()
	fmt.Println()
}

func (verifier *Verifier) getGeneration() (generation int, lastGeneration bool) {
	verifier.mux.RLock()
	generation, lastGeneration = verifier.generation, verifier.lastGeneration
	verifier.mux.RUnlock()
	return
}

func (verifier *Verifier) getGenerationWhileLocked() (int, bool) {

	// As long as no other goroutine has locked the mux this will
	// usefully panic if the caller neglected the lock.
	wasUnlocked := verifier.mux.TryRLock()
	if wasUnlocked {
		verifier.mux.RUnlock()
		panic("getGenerationWhileLocked() while unlocked")
	}

	return verifier.generation, verifier.lastGeneration
}

func (verifier *Verifier) maybeAppendGlobalFilterToPredicates(predicates bson.A) bson.A {
	if len(verifier.globalFilter) == 0 {
		verifier.logger.Debug().Msg("No filter to append; globalFilter is nil")
		return predicates
	}
	verifier.logger.Debug().Str("filter", fmt.Sprintf("%v", verifier.globalFilter)).Msg("Appending filter to find query")
	return append(predicates, verifier.globalFilter)
}

func (verifier *Verifier) getDocumentsCursor(ctx context.Context, collection *mongo.Collection, buildInfo *util.BuildInfo,
	startAtTs *primitive.Timestamp, task *VerificationTask) (*mongo.Cursor, error) {
	var findOptions bson.D
	runCommandOptions := options.RunCmd()
	var andPredicates bson.A

	if len(task.Ids) > 0 {
		andPredicates = append(andPredicates, bson.D{{"_id", bson.M{"$in": task.Ids}}})
		andPredicates = verifier.maybeAppendGlobalFilterToPredicates(andPredicates)
		findOptions = bson.D{
			bson.E{"filter", bson.D{{"$and", andPredicates}}},
		}
	} else {
		findOptions = task.QueryFilter.Partition.GetFindOptions(buildInfo, verifier.maybeAppendGlobalFilterToPredicates(andPredicates))
	}
	if verifier.readPreference.Mode() != readpref.PrimaryMode {
		runCommandOptions = runCommandOptions.SetReadPreference(verifier.readPreference)
		if startAtTs != nil {

			// We never want to read before the change stream start time,
			// or for the last generation, the change stream end time.
			findOptions = append(
				findOptions,
				bson.E{"readConcern", bson.D{
					{"afterClusterTime", *startAtTs},
				}},
			)
		}
	}
	findCmd := append(bson.D{{"find", collection.Name()}}, findOptions...)
	verifier.logger.Debug().
		Interface("task", task.PrimaryKey).
		Str("findCmd", fmt.Sprintf("%s", findCmd)).
		Str("options", fmt.Sprintf("%v", *runCommandOptions)).
		Msg("getDocuments findCmd.")

	return collection.Database().RunCommandCursor(ctx, findCmd, runCommandOptions)
}

func mismatchResultsToVerificationResults(mismatch *MismatchDetails, srcClientDoc, dstClientDoc bson.Raw, namespace string, id interface{}, fieldPrefix string) (results []VerificationResult) {
	for _, field := range mismatch.missingFieldOnSrc {
		result := VerificationResult{
			Field:     fieldPrefix + field,
			Details:   Missing,
			Cluster:   ClusterSource,
			NameSpace: namespace}
		if id != nil {
			result.ID = id
		}
		results = append(results, result)
	}

	for _, field := range mismatch.missingFieldOnDst {
		result := VerificationResult{
			Field:     fieldPrefix + field,
			Details:   Missing,
			Cluster:   ClusterTarget,
			NameSpace: namespace}
		if id != nil {
			result.ID = id
		}
		results = append(results, result)
	}

	for _, field := range mismatch.fieldContentsDiffer {
		srcClientValue := srcClientDoc.Lookup(field)
		dstClientValue := dstClientDoc.Lookup(field)
		details := Mismatch + fmt.Sprintf(" : Document %s failed comparison on field %s between srcClient (Type: %s) and dstClient (Type: %s)", id, fieldPrefix+field, srcClientValue.Type, dstClientValue.Type)
		result := VerificationResult{
			Field:     fieldPrefix + field,
			Details:   details,
			Cluster:   ClusterTarget,
			NameSpace: namespace}
		if id != nil {
			result.ID = id
		}
		results = append(results, result)
	}
	return
}

func (verifier *Verifier) compareOneDocument(srcClientDoc, dstClientDoc bson.Raw, namespace string) ([]VerificationResult, error) {
	match := bytes.Equal(srcClientDoc, dstClientDoc)
	if match {
		return nil, nil
	}
	//verifier.logger.Info().Msg("Byte comparison failed for id %s, falling back to field comparison", id)

	if verifier.ignoreBSONFieldOrder {
		mismatch, err := BsonUnorderedCompareRawDocumentWithDetails(srcClientDoc, dstClientDoc)
		if err != nil {
			return nil, err
		}
		if mismatch == nil {
			return nil, nil
		}
		results := mismatchResultsToVerificationResults(mismatch, srcClientDoc, dstClientDoc, namespace, srcClientDoc.Lookup("_id"), "" /* fieldPrefix */)
		return results, nil
	}
	dataSize := len(srcClientDoc)
	if dataSize < len(dstClientDoc) {
		dataSize = len(dstClientDoc)
	}

	// If we're respecting field order we have just done a binary compare so don't know the mismatching fields.
	return []VerificationResult{{
		ID:        srcClientDoc.Lookup("_id"),
		Details:   Mismatch,
		Cluster:   ClusterTarget,
		NameSpace: namespace,
		dataSize:  dataSize,
	}}, nil
}

func (verifier *Verifier) ProcessVerifyTask(workerNum int, task *VerificationTask) {
	start := time.Now()

	verifier.logger.Debug().
		Int("workerNum", workerNum).
		Interface("task", task.PrimaryKey).
		Msg("Processing document comparison task.")

	defer func() {
		elapsed := time.Since(start)

		verifier.logger.Debug().
			Int("workerNum", workerNum).
			Interface("task", task.PrimaryKey).
			Stringer("timeElapsed", elapsed).
			Msg("Finished document comparison task.")
	}()

	problems, docsCount, bytesCount, err := verifier.FetchAndCompareDocuments(
		context.Background(),
		task,
	)

	if err != nil {
		task.Status = verificationTaskFailed
		verifier.logger.Error().
			Err(err).
			Int("workerNum", workerNum).
			Interface("task", task.PrimaryKey).
			Msg("Failed to fetch and compare documents for document comparison task.")
	} else {
		task.SourceDocumentCount = docsCount
		task.SourceByteCount = bytesCount

		if len(problems) == 0 {
			task.Status = verificationTaskCompleted
		} else {
			task.Status = verificationTaskFailed
			// We know we won't change lastGeneration while verification tasks are running, so no mutex needed here.
			if verifier.lastGeneration {
				verifier.logger.Error().
					Int("workerNum", workerNum).
					Interface("task", task.PrimaryKey).
					Msg("Document comparison task failed critical section and is a true error.")
			} else {
				verifier.logger.Debug().
					Int("workerNum", workerNum).
					Interface("task", task.PrimaryKey).
					Msg("Document comparison task failed, but it may pass in the next generation.")

				var mismatches []VerificationResult
				var missingIds []interface{}
				var dataSizes []int

				// This stores all IDs for the next generation to check.
				// Its length should equal len(mismatches) + len(missingIds).
				var idsToRecheck []interface{}

				for _, mismatch := range problems {
					idsToRecheck = append(idsToRecheck, mismatch.ID)
					dataSizes = append(dataSizes, mismatch.dataSize)

					if mismatch.Details == Missing {
						missingIds = append(missingIds, mismatch.ID)
					} else {
						mismatches = append(mismatches, mismatch)
					}
				}

				// Update ids of the failed task so that only mismatches and
				// missing are reported. Matching documents are thus hidden
				// from the progress report.
				task.Ids = missingIds
				task.FailedDocs = mismatches

				// Create a task for the next generation to recheck the
				// mismatched & missing docs.
				err := verifier.InsertFailedCompareRecheckDocs(task.QueryFilter.Namespace, idsToRecheck, dataSizes)
				if err != nil {
					verifier.logger.Error().
						Err(err).
						Int("workerNum", workerNum).
						Interface("task", task.PrimaryKey).
						Int("rechecksCount", len(idsToRecheck)).
						Msg("Failed to enqueue rechecks after document mismatches.")
				}
			}
		}
	}

	err = verifier.UpdateVerificationTask(task)
	if err != nil {
		verifier.logger.Error().
			Err(err).
			Int("workerNum", workerNum).
			Interface("task", task.PrimaryKey).
			Msg("Failed to update task status.")
	}
}

func (verifier *Verifier) logChunkInfo(ctx context.Context, namespaceAndUUID *uuidutil.NamespaceAndUUID) {
	// Only log full chunk info in debug mode
	debugMsg := verifier.logger.Debug()
	if !debugMsg.Enabled() {
		return
	}
	debugMsg.Discard()

	uuid := namespaceAndUUID.UUID
	namespace := namespaceAndUUID.DBName + "." + namespaceAndUUID.CollName
	configChunkColl := verifier.srcClientDatabase("config").Collection("chunks")
	cursor, err := configChunkColl.Find(ctx, bson.D{{"uuid", uuid}})
	if err != nil {
		verifier.logger.Error().Msgf("Unable to read chunk info for %s: %v", namespace, err)
		return
	}
	defer cursor.Close(ctx)
	for cursor.Next(ctx) {
		var resultMap bson.M
		if err = cursor.Decode(&resultMap); err != nil {
			verifier.logger.Error().Msgf("Error decoding chunk info for %s: %v", namespace, err)
			return
		}
		verifier.logger.Debug().Msgf(" Chunk of %s on %v, range %v to %v", namespace, resultMap["shard"],
			resultMap["min"], resultMap["max"])
	}
	if err = cursor.Err(); err != nil {
		verifier.logger.Error().Msgf("Error reading chunk info for %s: %v", namespace, err)
	}
}

func (verifier *Verifier) getShardingInfo(ctx context.Context, namespaceAndUUID *uuidutil.NamespaceAndUUID) ([]string, error) {
	uuid := namespaceAndUUID.UUID
	namespace := namespaceAndUUID.DBName + "." + namespaceAndUUID.CollName
	configCollectionsColl := verifier.srcClientDatabase(configDBName).Collection(collsCollName)
	cursor, err := configCollectionsColl.Find(ctx, bson.D{{"uuid", uuid}})
	if err != nil {
		return nil, fmt.Errorf("Failed to read sharding info for %s: %v", namespace, err)
	}
	defer cursor.Close(ctx)
	collectionSharded := false

	shardKeys := []string{}

	for cursor.Next(ctx) {
		collectionSharded = true
		var result struct {
			Key bson.M
		}

		if err = cursor.Decode(&result); err != nil {
			return nil, fmt.Errorf("Failed to decode sharding info for %s: %v", namespace, err)
		}

		verifier.logger.Debug().Msgf("Collection %s is sharded with shard key %v", namespace, result.Key)

		shardKeys = maps.Keys(result.Key)
		sort.Strings(shardKeys)
	}
	if err = cursor.Err(); err != nil {
		verifier.logger.Error().Msgf("Error reading sharding info for %s: %v", namespace, err)
	}
	if collectionSharded {
		verifier.logChunkInfo(ctx, namespaceAndUUID)
	}

	return shardKeys, nil
}

// partitionAndInspectNamespace does a few preliminary tasks for the
// given namespace:
//  1. Devise partition boundaries.
//  2. Fetch shard keys.
//  3. Fetch the size: # of docs, and # of bytes.
func (verifier *Verifier) partitionAndInspectNamespace(ctx context.Context, namespace string) ([]*partitions.Partition, []string, types.DocumentCount, types.ByteCount, error) {
	retryer := retry.New(retry.DefaultDurationLimit).SetRetryOnUUIDNotSupported()
	dbName, collName := SplitNamespace(namespace)
	namespaceAndUUID, err := uuidutil.GetCollectionNamespaceAndUUID(ctx, verifier.logger, retryer,
		verifier.srcClientDatabase(dbName), collName)
	if err != nil {
		return nil, nil, 0, 0, err
	}
	shardKeys, err := verifier.getShardingInfo(ctx, namespaceAndUUID)
	if err != nil {
		return nil, nil, 0, 0, err
	}

	// The partitioner doles out ranges to replicators; we don't use that functionality so we just pass
	// one "replicator".
	replicator1 := partitions.Replicator{ID: "verifier"}
	replicators := []partitions.Replicator{replicator1}
	partitionList, srcDocs, srcBytes, err := partitions.PartitionCollectionWithSize(
		ctx, namespaceAndUUID, retryer, verifier.srcClient, replicators, verifier.logger, verifier.partitionSizeInBytes, verifier.globalFilter)
	if err != nil {
		return nil, nil, 0, 0, err
	}
	// TODO: Test the empty collection (which returns no partitions)
	if len(partitionList) == 0 {
		partitionList = []*partitions.Partition{{
			Key: partitions.PartitionKey{
				SourceUUID:  namespaceAndUUID.UUID,
				MongosyncID: "verifier"},
			Ns: &partitions.Namespace{
				DB:   namespaceAndUUID.DBName,
				Coll: namespaceAndUUID.CollName}}}
	}
	// Use "open" partitions, otherwise out-of-range keys on the destination might be missed
	partitionList[0].Key.Lower = primitive.MinKey{}
	partitionList[len(partitionList)-1].Upper = primitive.MaxKey{}
	debugLog := verifier.logger.Debug()
	if debugLog.Enabled() {
		debugLog.Msgf("Partitions (%d):", len(partitionList))
		for i, partition := range partitionList {
			verifier.logger.Debug().Msgf("Partition %d: %+v -> %+v", i, partition.Key.Lower, partition.Upper)
		}
	}
	rand.Shuffle(len(partitionList), func(i, j int) {
		tmp := partitionList[i]
		partitionList[i] = partitionList[j]
		partitionList[j] = tmp
	})
	debugLog = verifier.logger.Debug()
	if debugLog.Enabled() {
		debugLog.Msgf("Shuffled Partitions (%d):", len(partitionList))
		for i, partition := range partitionList {
			verifier.logger.Debug().Msgf("Shuffled Partition %d: %+v -> %+v", i, partition.Key.Lower, partition.Upper)
		}
	}

	return partitionList, shardKeys, srcDocs, srcBytes, nil
}

// Returns a slice of VerificationResults with the differences, and a boolean indicating whether or
// not the collection data can be safely verified.
func (verifier *Verifier) compareCollectionSpecifications(
	srcNs, dstNs string,
	srcSpecOpt, dstSpecOpt option.Option[util.CollectionSpec],
) ([]VerificationResult, bool) {
	srcSpec, hasSrcSpec := srcSpecOpt.Get()
	dstSpec, hasDstSpec := dstSpecOpt.Get()

	if !hasSrcSpec {
		return []VerificationResult{{
			NameSpace: srcNs,
			Cluster:   ClusterSource,
			Details:   Missing}}, false
	}
	if !hasDstSpec {
		return []VerificationResult{{
			NameSpace: dstNs,
			Cluster:   ClusterTarget,
			Details:   Missing}}, false
	}
	if srcSpec.Type != dstSpec.Type {
		return []VerificationResult{{
			NameSpace: srcNs,
			Cluster:   ClusterTarget,
			Field:     "Type",
			Details:   Mismatch + fmt.Sprintf(" : src: %v, dst: %v", srcSpec.Type, dstSpec.Type)}}, false
		// If the types differ, the rest is not important.
	}
	var results []VerificationResult
	if srcSpec.Info.ReadOnly != dstSpec.Info.ReadOnly {
		results = append(results, VerificationResult{
			NameSpace: dstNs,
			Cluster:   ClusterTarget,
			Field:     "ReadOnly",
			Details:   Mismatch + fmt.Sprintf(" : src: %v, dst: %v", srcSpec.Info.ReadOnly, dstSpec.Info.ReadOnly)})
	}
	if !bytes.Equal(srcSpec.Options, dstSpec.Options) {
		mismatchDetails, err := BsonUnorderedCompareRawDocumentWithDetails(srcSpec.Options, dstSpec.Options)
		if err != nil {
			verifier.logger.Error().Msgf("Unable to parse collection options for %s: %+v", srcNs, err)
			results = append(results, VerificationResult{
				NameSpace: dstNs,
				Cluster:   ClusterTarget,
				Field:     "Options",
				Details:   "ParseError " + fmt.Sprintf("%v", err)})
			return results, false
		}
		if mismatchDetails == nil {
			results = append(results, VerificationResult{
				NameSpace: dstNs,
				Cluster:   ClusterTarget,
				Field:     "Options (Field Order Only)",
				Details:   Mismatch + fmt.Sprintf(" : src: %v, dst: %v", srcSpec.Options, dstSpec.Options)})
		} else {
			results = append(results, mismatchResultsToVerificationResults(mismatchDetails, srcSpec.Options, dstSpec.Options, srcNs, nil /* id */, "Options.")...)
		}
	}

	// Don't compare view data; they have no data of their own.
	canCompareData := srcSpec.Type != "view"
	// Do not compare data between capped and uncapped collections because the partitioning is different.
	canCompareData = canCompareData && srcSpec.Options.Lookup("capped").Equal(dstSpec.Options.Lookup("capped"))

	return results, canCompareData
}

func (verifier *Verifier) doIndexSpecsMatch(ctx context.Context, srcSpec bson.Raw, dstSpec bson.Raw) (bool, error) {
	// If the byte buffers match, then we’re done.
	if bytes.Equal(srcSpec, dstSpec) {
		return true, nil
	}

	var fieldsToRemove = []string{
		// v4.4 stopped adding “ns” to index fields.
		"ns",

		// v4.2+ ignores this field.
		"background",
	}

	// Next check to see if the only differences are type differences.
	// (We can safely use $documents here since this is against the metadata
	// cluster, which we can require to be v5+.)
	db := verifier.metaClient.Database(verifier.metaDBName)
	cursor, err := db.Aggregate(
		ctx,
		mongo.Pipeline{
			{{"$documents", []bson.D{
				{{"spec", srcSpec}},
			}}},

			// Add the destination spec.
			{{"$addFields", bson.D{
				{"dstSpec", dstSpec},
			}}},

			{{"$unset", lo.Reduce(
				fieldsToRemove,
				func(cur []string, field string, _ int) []string {
					return append(cur, "spec."+field, "dstSpec."+field)
				},
				[]string{},
			)}},

			// Now check to be sure that those specs match.
			{{"$match", bson.D{
				{"$expr", bson.D{
					{"$eq", mslices.Of("$spec", "$dstSpec")},
				}},
			}}},
		},
	)

	if err != nil {
		return false, errors.Wrap(err, "failed to check index specification match in metadata")
	}
	var docs []bson.Raw
	err = cursor.All(ctx, &docs)
	if err != nil {
		return false, errors.Wrap(err, "failed to parse index specification match’s result")
	}

	count := len(docs)

	switch count {
	case 0:
		return false, nil
	case 1:
		return true, nil
	}

	return false, errors.Errorf("weirdly received %d matching index docs (should be 0 or 1)", count)
}

func (verifier *Verifier) ProcessCollectionVerificationTask(ctx context.Context, workerNum int, task *VerificationTask) {
	verifier.logger.Debug().Msgf("[Worker %d] Processing collection", workerNum)
	verifier.verifyMetadataAndPartitionCollection(ctx, workerNum, task)
	err := verifier.UpdateVerificationTask(task)
	if err != nil {
		verifier.logger.Error().Msgf("Failed updating verification status: %v", err)
	}
}

func (verifier *Verifier) markCollectionFailed(workerNum int, task *VerificationTask, cluster string, namespace string, err error) {
	task.Status = verificationTaskFailed
	verifier.logger.Error().Msgf("[Worker %d] Unable to read metadata for collection %s from cluster %s: %+v", workerNum, namespace, cluster, err)
	task.FailedDocs = append(task.FailedDocs, VerificationResult{
		NameSpace: namespace,
		Cluster:   cluster,
		Details:   Failed + fmt.Sprintf(" %v", err)})
}

func getIndexesMap(
	ctx context.Context,
	coll *mongo.Collection,
) (map[string]bson.Raw, error) {

	var specs []bson.Raw
	specsMap := map[string]bson.Raw{}

	cursor, err := coll.Indexes().List(ctx)
	if err != nil {
		return nil, errors.Wrapf(
			err,
			"failed to read %#q’s indexes",
			FullName(coll),
		)
	}
	err = cursor.All(ctx, &specs)
	if err != nil {
		return nil, errors.Wrapf(
			err,
			"failed to parse %#q’s indexes",
			FullName(coll),
		)
	}

	for _, spec := range specs {
		var name string
		has, err := mbson.RawLookup(spec, &name, "name")

		if !has {
			return nil, errors.Errorf(
				"%#q has an unnamed index (%+v)",
				FullName(coll),
				spec,
			)
		}

		if err != nil {
			return nil, errors.Wrapf(
				err,
				"failed to extract %#q from %#q's index specification (%+v)",
				"name",
				FullName(coll),
				spec,
			)
		}

		specsMap[name] = spec
	}

	return specsMap, nil
}

func (verifier *Verifier) verifyIndexes(
	ctx context.Context,
	srcColl, dstColl *mongo.Collection,
	srcIdIndexSpec, dstIdIndexSpec bson.Raw,
) ([]VerificationResult, error) {

	srcMap, err := getIndexesMap(ctx, srcColl)
	if err != nil {
		return nil, errors.Wrapf(
			err,
			"failed to fetch %#q's indexes on source",
			FullName(srcColl),
		)
	}

	if srcIdIndexSpec != nil {
		srcMap["_id"] = srcIdIndexSpec
	}

	dstMap, err := getIndexesMap(ctx, dstColl)
	if err != nil {
		return nil, errors.Wrapf(
			err,
			"failed to fetch %#q's indexes on destination",
			FullName(dstColl),
		)
	}

	if dstIdIndexSpec != nil {
		dstMap["_id"] = dstIdIndexSpec
	}

	var results []VerificationResult
	srcMapUsed := map[string]bool{}

	for indexName, dstSpec := range dstMap {
		srcSpec, exists := srcMap[indexName]
		if exists {
			srcMapUsed[indexName] = true
			theyMatch, err := verifier.doIndexSpecsMatch(ctx, srcSpec, dstSpec)
			if err != nil {
				return nil, errors.Wrapf(
					err,
					"failed to check whether %#q's source & desstination %#q indexes match",
					FullName(srcColl),
					indexName,
				)
			}

			if !theyMatch {
				results = append(results, VerificationResult{
					NameSpace: FullName(dstColl),
					Cluster:   ClusterTarget,
					ID:        indexName,
					Details:   Mismatch + fmt.Sprintf(": src: %v, dst: %v", srcSpec, dstSpec),
				})
			}
		} else {
			results = append(results, VerificationResult{
				ID:        indexName,
				Details:   Missing,
				Cluster:   ClusterSource,
				NameSpace: FullName(srcColl),
			})
		}
	}

	// Find any index specs which existed in the source cluster but not the target cluster.
	for indexName := range srcMap {
		if !srcMapUsed[indexName] {
			results = append(results, VerificationResult{
				ID:        indexName,
				Details:   Missing,
				Cluster:   ClusterTarget,
				NameSpace: FullName(dstColl)})
		}
	}
	return results, nil
}

func (verifier *Verifier) verifyMetadataAndPartitionCollection(ctx context.Context, workerNum int, task *VerificationTask) {
	srcColl := verifier.srcClientCollection(task)
	dstColl := verifier.dstClientCollection(task)
	srcNs := FullName(srcColl)
	dstNs := FullName(dstColl)

	srcSpecOpt, srcErr := util.GetCollectionSpecIfExists(ctx, srcColl)
	if srcErr != nil {
		verifier.markCollectionFailed(workerNum, task, ClusterSource, srcNs, srcErr)
	}

	dstSpecOpt, dstErr := util.GetCollectionSpecIfExists(ctx, dstColl)
	if dstErr != nil {
		verifier.markCollectionFailed(workerNum, task, ClusterTarget, dstNs, dstErr)
	}

	if srcErr != nil || dstErr != nil {
		return
	}

	insertFailedCollection := func() {
		_, err := verifier.InsertFailedCollectionVerificationTask(srcNs)
		if err != nil {
			verifier.logger.Fatal().
				Int("workerNum", workerNum).
				Str("srcNamespace", srcNs).
				Str("dstNamespace", dstNs).
				Err(err).
				Msg("Failed to persist collection verification task.")
		}
	}

	srcSpec, hasSrcSpec := srcSpecOpt.Get()
	dstSpec, hasDstSpec := dstSpecOpt.Get()

	if !hasDstSpec {
		if !hasSrcSpec {
			verifier.logger.Info().
				Int("workerNum", workerNum).
				Str("srcNamespace", srcNs).
				Str("dstNamespace", dstNs).
				Msg("Collection not present on either cluster.")

			// This counts as success.
			task.Status = verificationTaskCompleted
			return
		}
		task.Status = verificationTaskFailed
		// Fall through here; comparing the collection specifications will produce the correct
		// failure output.
	}
	specificationProblems, verifyData := verifier.compareCollectionSpecifications(srcNs, dstNs, srcSpecOpt, dstSpecOpt)
	if specificationProblems != nil {
		insertFailedCollection()
		task.FailedDocs = specificationProblems
		if !verifyData {
			task.Status = verificationTaskFailed
			return
		}
		task.Status = verificationTaskMetadataMismatch
	}
	if !verifyData {
		// If the metadata mismatched and we're not checking the actual data, that's a complete failure.
		if task.Status == verificationTaskMetadataMismatch {
			task.Status = verificationTaskFailed
		} else {
			task.Status = verificationTaskCompleted
		}
		return
	}

	indexProblems, err := verifier.verifyIndexes(ctx, srcColl, dstColl, srcSpec.IDIndex, dstSpec.IDIndex)
	if err != nil {
		task.Status = verificationTaskFailed
		verifier.logger.Error().
			Int("workerNum", workerNum).
			Str("namespace", srcNs).
			Err(err).
			Msgf("Failed to compare collection indexes.")

		return
	}
	if indexProblems != nil {
		if specificationProblems == nil {
			// don't insert a failed collection unless we did not insert one above
			insertFailedCollection()
		}
		task.FailedDocs = append(task.FailedDocs, indexProblems...)
		task.Status = verificationTaskMetadataMismatch
	}

	if task.Generation == 0 {
		partitions, shardKeys, docsCount, bytesCount, err := verifier.partitionAndInspectNamespace(ctx, srcNs)
		if err != nil {
			task.Status = verificationTaskFailed
			verifier.logger.Error().Msgf("[Worker %d] Error partitioning collection: %+v", workerNum, err)
			return
		}
		verifier.logger.Debug().Msgf("[Worker %d] split collection “%s” into %d partitions", workerNum, srcNs, len(partitions))

		task.SourceDocumentCount = docsCount
		task.SourceByteCount = bytesCount

		for _, partition := range partitions {
			_, err := verifier.InsertPartitionVerificationTask(partition, shardKeys, dstNs)
			if err != nil {
				task.Status = verificationTaskFailed
				verifier.logger.Error().Msgf("[Worker %d] Error inserting verifier tasks: %+v", workerNum, err)
			}
		}
	}

	if task.Status == verificationTaskProcessing {
		task.Status = verificationTaskCompleted
	}
}

func (verifier *Verifier) GetVerificationStatus() (*VerificationStatus, error) {
	ctx := context.Background()
	taskCollection := verifier.verificationTaskCollection()
	generation, _ := verifier.getGeneration()

	aggregation := []bson.M{
		{
			"$match": bson.M{
				"type":       bson.M{"$ne": "primary"},
				"generation": generation,
			},
		},
		{
			"$group": bson.M{
				"_id":   "$status",
				"count": bson.M{"$sum": 1},
			},
		},
	}
	cursor, err := taskCollection.Aggregate(ctx, aggregation)
	if err != nil {
		return nil, err
	}
	var results []bson.Raw
	err = cursor.All(ctx, &results)
	if err != nil {
		return nil, err
	}

	verificationStatus := VerificationStatus{}

	for _, result := range results {
		status := result.Lookup("_id").String()
		// Status is returned with quotes around it so remove those
		status = status[1 : len(status)-1]
		count := int(result.Lookup("count").Int32())
		verificationStatus.TotalTasks += int(count)
		switch verificationTaskStatus(status) {
		case verificationTaskAdded:
			verificationStatus.AddedTasks = count
		case verificationTaskProcessing:
			verificationStatus.ProcessingTasks = count
		case verificationTaskFailed:
			verificationStatus.FailedTasks = count
		case verificationTaskMetadataMismatch:
			verificationStatus.MetadataMismatchTasks = count
		case verificationTaskCompleted:
			verificationStatus.CompletedTasks = count
		default:
			verifier.logger.Info().Msgf("Unknown task status %s", status)
		}
	}

	return &verificationStatus, nil
}

func (verifier *Verifier) doIfForceReadConcernMajority(f func()) {
	switch verifier.readConcernSetting {
	case ReadConcernMajority:
		f()
	case ReadConcernIgnore:
		// Do nothing.
	default:
		// invariant
		panic("Unknown read concern setting: " + verifier.readConcernSetting)
	}
}

func (verifier *Verifier) verificationDatabase() *mongo.Database {
	db := verifier.metaClient.Database(verifier.metaDBName)
	if db.WriteConcern().W != "majority" {
		verifier.logger.Fatal().Msgf("Verification metadata is not using write concern majority: %+v", db.WriteConcern())
	}

	verifier.doIfForceReadConcernMajority(func() {
		if db.ReadConcern().Level != "majority" {
			verifier.logger.Fatal().Msgf("Verification metadata is not using read concern majority: %+v", db.ReadConcern())
		}
	})

	return db
}

func (verifier *Verifier) verificationTaskCollection() *mongo.Collection {
	return verifier.verificationDatabase().Collection(verificationTasksCollection)
}

func (verifier *Verifier) srcClientDatabase(dbName string) *mongo.Database {
	db := verifier.srcClient.Database(dbName)
	// No need to check the write concern because we do not write to the source database.
	verifier.doIfForceReadConcernMajority(func() {
		if db.ReadConcern().Level != "majority" {
			verifier.logger.Fatal().Msgf("Source client is not using read concern majority: %+v", db.ReadConcern())
		}
	})
	return db
}

func (verifier *Verifier) dstClientDatabase(dbName string) *mongo.Database {
	db := verifier.dstClient.Database(dbName)
	// No need to check the write concern because we do not write to the target database.
	verifier.doIfForceReadConcernMajority(func() {
		if db.ReadConcern().Level != "majority" {
			verifier.logger.Fatal().Msgf("Source client is not using read concern majority: %+v", db.ReadConcern())
		}
	})
	return db
}

func (verifier *Verifier) srcClientCollection(task *VerificationTask) *mongo.Collection {
	if task != nil {
		dbName, collName := SplitNamespace(task.QueryFilter.Namespace)
		return verifier.srcClientDatabase(dbName).Collection(collName)
	}
	return nil
}

func (verifier *Verifier) dstClientCollection(task *VerificationTask) *mongo.Collection {
	if task != nil {
		if task.QueryFilter.To != "" {
			return verifier.dstClientCollectionByNameSpace(task.QueryFilter.To)
		} else {
			return verifier.dstClientCollectionByNameSpace(task.QueryFilter.Namespace)
		}
	}
	return nil
}

func (verifier *Verifier) dstClientCollectionByNameSpace(namespace string) *mongo.Collection {
	dbName, collName := SplitNamespace(namespace)
	return verifier.dstClientDatabase(dbName).Collection(collName)
}

func (verifier *Verifier) StartServer() error {
	server := NewWebServer(verifier.port, verifier, verifier.logger)
	return server.Run(context.Background())
}

func (verifier *Verifier) GetProgress(ctx context.Context) (Progress, error) {
	status, err := verifier.GetVerificationStatus()
	if err != nil {
		return Progress{Error: err}, err
	}
	return Progress{
		Phase:      verifier.phase,
		Generation: verifier.generation,
		Status:     status,
	}, nil
}

// Returned boolean indicates that namespaces are cached, and
// whatever needs them can proceed.
func (verifier *Verifier) ensureNamespaces(ctx context.Context) bool {

	// cache namespace
	if len(verifier.srcNamespaces) == 0 {
		namespaces, err := verifier.getNamespaces(ctx, SrcNamespaceField)
		if err != nil {
			verifier.logger.Err(err).Msgf("Failed to learn source namespaces")
			return false
		}

		verifier.srcNamespaces = namespaces

		// if still no namespace, nothing to print!
		if len(verifier.srcNamespaces) == 0 {
			verifier.logger.Info().Msg("Source contains no namespaces.")
			return false
		}
	}

	if len(verifier.dstNamespaces) == 0 {
		namespaces, err := verifier.getNamespaces(ctx, DstNamespaceField)

		if err != nil {
			verifier.logger.Err(err).Msgf("Failed to learn destination namespaces")
			return false
		}

		verifier.dstNamespaces = namespaces

		if len(verifier.dstNamespaces) == 0 {
			verifier.dstNamespaces = verifier.srcNamespaces
		}
	}

	return true
}

const (
	dividerChar  = "\u2501" // horizontal dash
	dividerWidth = 76
)

func startReport() *strings.Builder {
	strBuilder := &strings.Builder{}

	timestampAndSpace := time.Now().Format(timeFormat) + " "
	divider := strings.Repeat(dividerChar, dividerWidth-len(timestampAndSpace))

	strBuilder.WriteString(fmt.Sprintf(
		"\n%s%s\n\n", timestampAndSpace, divider,
	))

	return strBuilder
}

func (verifier *Verifier) PrintVerificationSummary(ctx context.Context, genstatus GenerationStatus) {
	if !verifier.ensureNamespaces(ctx) {
		return
	}

	strBuilder := startReport()

	generation, _ := verifier.getGeneration()

	var header string
	switch genstatus {
	case Gen0MetadataAnalysisComplete:
		header = fmt.Sprintf("Metadata Analysis Complete (Generation #%d)", generation)
	case GenerationInProgress:
		header = fmt.Sprintf("Progress Report (Generation #%d)", generation)
	case GenerationComplete:
		header = fmt.Sprintf("End of Generation #%d", generation)
	default:
		panic("Bad generation status: " + genstatus)
	}

	strBuilder.WriteString(header + "\n\n")

	strBuilder.WriteString(fmt.Sprintf(
		"Generation time elapsed: %s\n",
		reportutils.DurationToHMS(time.Since(verifier.generationStartTime)),
	))

	metadataMismatches, anyCollsIncomplete, err := verifier.reportCollectionMetadataMismatches(ctx, strBuilder)
	if err != nil {
		verifier.logger.Err(err).Msgf("Failed to report collection metadata mismatches")
		return
	}

	var hasTasks bool
	switch genstatus {
	case Gen0MetadataAnalysisComplete:
		fallthrough
	case GenerationInProgress:
		hasTasks, err = verifier.printNamespaceStatistics(ctx, strBuilder)
	case GenerationComplete:
		hasTasks, err = verifier.printEndOfGenerationStatistics(ctx, strBuilder)
	default:
		panic("Bad generation status: " + genstatus)
	}

	if err != nil {
		verifier.logger.Err(err).Msgf("Failed to report per-namespace statistics")
	}

	verifier.printChangeEventStatistics(strBuilder)

	// Only print the worker status table if debug logging is enabled.
	if verifier.logger.Debug().Enabled() {
		switch genstatus {
		case Gen0MetadataAnalysisComplete, GenerationInProgress:
			verifier.printWorkerStatus(strBuilder)
		}
	}

	var statusLine string

	if hasTasks {
		docMismatches, anyPartitionsIncomplete, err := verifier.reportDocumentMismatches(ctx, strBuilder)
		if err != nil {
			verifier.logger.Err(err).Msgf("Failed to report document mismatches")
			return
		}

		if metadataMismatches || docMismatches {
			verifier.printMismatchInvestigationNotes(strBuilder)

			statusLine = fmt.Sprintf(notOkSymbol + " Mismatches found.")
		} else if anyCollsIncomplete || anyPartitionsIncomplete {
			statusLine = fmt.Sprintf(infoSymbol + " No mismatches found yet, but verification is still in progress.")
		} else {
			statusLine = fmt.Sprintf(okSymbol + " No mismatches found. Source & destination completely match!")
		}
	} else {
		switch genstatus {
		case GenerationInProgress:
			statusLine = "This generation has nothing to compare."
		case GenerationComplete:
			statusLine = "This generation had nothing to compare."
		default:
			panic("Bad generation status: " + genstatus)
		}

		statusLine = okSymbol + " " + statusLine
	}

	strBuilder.WriteString("\n" + statusLine + "\n")

	verifier.writeStringBuilder(strBuilder)
}

func (verifier *Verifier) writeStringBuilder(builder *strings.Builder) {
	_, err := verifier.writer.Write([]byte(builder.String()))
	if err != nil {
		panic("Failed to write to string builder: " + err.Error())
	}
}

func (verifier *Verifier) getNamespaces(ctx context.Context, fieldName string) ([]string, error) {
	var namespaces []string
	ret, err := verifier.verificationTaskCollection().Distinct(ctx, fieldName, bson.D{})
	if err != nil {
		return nil, err
	}
	for _, v := range ret {
		namespaces = append(namespaces, v.(string))
	}
	return namespaces, nil
}<|MERGE_RESOLUTION|>--- conflicted
+++ resolved
@@ -142,11 +142,9 @@
 
 	pprofInterval time.Duration
 
-<<<<<<< HEAD
 	workerTracker *WorkerTracker
-=======
+
 	verificationStatusCheckInterval time.Duration
->>>>>>> bfc46ebc
 }
 
 // VerificationStatus holds the Verification Status
@@ -211,11 +209,9 @@
 		// here in case the change streams gets an event before then.
 		eventRecorder: NewEventRecorder(),
 
-<<<<<<< HEAD
 		workerTracker: NewWorkerTracker(NumWorkers),
-=======
+
 		verificationStatusCheckInterval: 15 * time.Second,
->>>>>>> bfc46ebc
 	}
 }
 
