package verifier

import (
	"bytes"
	"context"
	"fmt"
	"io"
	"math/rand"
	_ "net/http/pprof"
	"os"
	"reflect"
	"sort"
	"strconv"
	"strings"
	"sync"
	"sync/atomic"
	"time"

	"github.com/10gen/migration-verifier/internal/logger"
	"github.com/10gen/migration-verifier/internal/partitions"
	"github.com/10gen/migration-verifier/internal/reportutils"
	"github.com/10gen/migration-verifier/internal/retry"
	"github.com/10gen/migration-verifier/internal/types"
	"github.com/10gen/migration-verifier/internal/uuidutil"
	"github.com/olekukonko/tablewriter"
	"github.com/pkg/errors"
	"github.com/rs/zerolog"
	"go.mongodb.org/mongo-driver/bson"
	"go.mongodb.org/mongo-driver/bson/primitive"
	"go.mongodb.org/mongo-driver/mongo"
	"go.mongodb.org/mongo-driver/mongo/options"
	"go.mongodb.org/mongo-driver/mongo/readconcern"
	"go.mongodb.org/mongo-driver/mongo/readpref"
	"go.mongodb.org/mongo-driver/mongo/writeconcern"
	"golang.org/x/exp/maps"
)

// ReadConcernSetting describes the verifier’s handling of read
// concern.
type ReadConcernSetting string

const (
	//TODO: add comments for each of these so the warnings will stop :)
	Missing           = "Missing"
	Failed            = "Failed"
	Mismatch          = "Mismatch"
	ClusterTarget     = "dstClient"
	ClusterSource     = "srcClient"
	SrcNamespaceField = "query_filter.namespace"
	DstNamespaceField = "query_filter.to"
	NumWorkers        = 10
	refetch           = "TODO_CHANGE_ME_REFETCH"
	Idle              = "idle"
	Check             = "check"
	Recheck           = "recheck"

	// ReadConcernMajority means to force majority read concern.
	// This is generally desirable to ensure consistency.
	ReadConcernMajority ReadConcernSetting = "forceMajority"

	// ReadConcernIgnore means to use connection-default read concerns.
	// This setting’s main purpose is to allow local read concern,
	// which is important for deployments where majority read concern
	// is unworkable.
	ReadConcernIgnore ReadConcernSetting = "ignore"

	configDBName  = "config"
	collsCollName = "collections"

	DefaultFailureDisplaySize = 20

	okSymbol    = "\u2705" // white heavy check mark
	infoSymbol  = "\u24d8" // circled Latin small letter I
	notOkSymbol = "\u2757" // heavy exclamation mark symbol
)

var timeFormat = time.RFC3339

// Verifier is the main state for the migration verifier
type Verifier struct {
	writesOff          bool
	lastGeneration     bool
	running            bool
	generation         int
	phase              string
	port               int
	metaURI            string
	metaClient         *mongo.Client
	srcClient          *mongo.Client
	dstClient          *mongo.Client
	srcBuildInfo       *bson.M
	dstBuildInfo       *bson.M
	numWorkers         int
	failureDisplaySize int64

	eventRecorder *EventRecorder

	// Used only with generation 0 to defer the first
	// progress report until after we’ve finished partitioning
	// every collection.
	gen0PendingCollectionTasks atomic.Int32

	generationStartTime        time.Time
	generationPauseDelayMillis time.Duration
	workerSleepDelayMillis     time.Duration
	ignoreBSONFieldOrder       bool
	verifyAll                  bool
	startClean                 bool

	// This would seem more ideal as uint64, but changing it would
	// trigger several other similar type changes, and that’s not really
	// worthwhile for now.
	partitionSizeInBytes int64

	readPreference *readpref.ReadPref

	logger *logger.Logger
	writer io.Writer

	srcNamespaces []string
	dstNamespaces []string
	nsMap         map[string]string
	metaDBName    string
	srcStartAtTs  *primitive.Timestamp

	mux                   sync.RWMutex
	changeStreamRunning   bool
	changeStreamEnderChan chan struct{}
	changeStreamErrChan   chan error
	changeStreamDoneChan  chan struct{}
	lastChangeEventTime   *primitive.Timestamp

	readConcernSetting ReadConcernSetting

	// A user-defined $match-compatible document-level query filter.
	// The filter is applied to all namespaces in both initial checking and iterative checking.
	// The verifier only checks documents within the filter.
	globalFilter map[string]any

	pprofInterval time.Duration

	changeEventRecheckBuf ChangeEventRecheckBuffer
}

// VerificationStatus holds the Verification Status
type VerificationStatus struct {
	TotalTasks            int `json:"totalTasks"`
	AddedTasks            int `json:"addedTasks"`
	ProcessingTasks       int `json:"processingTasks"`
	FailedTasks           int `json:"failedTasks"`
	CompletedTasks        int `json:"completedTasks"`
	MetadataMismatchTasks int `json:"metadataMismatchTasks"`
	RecheckTasks          int `json:"recheckTasks"`
}

// VerificationResult holds the Verification Results.
type VerificationResult struct {

	// This field gets used differently depending on whether this result
	// came from a document comparison or something else. If it’s from a
	// document comparison, it *MUST* be a document ID, not a
	// documentmap.MapKey, because we query on this to populate verification
	// tasks for rechecking after a document mismatch. Thus, in sharded
	// clusters with duplicate document IDs in the same collection, multiple
	// VerificationResult instances might share the same ID. That’s OK,
	// though; it’ll just make the recheck include all docs with that ID,
	// regardless of which ones actually need the recheck.
	ID interface{}

	Field     interface{}
	Details   interface{}
	Cluster   interface{}
	NameSpace interface{}
	// The data size of the largest of the mismatched objects.
	// Note this is not persisted; it is used only to ensure recheck tasks
	// don't get too large.
	dataSize int
}

// VerifierSettings is NewVerifier’s argument.
type VerifierSettings struct {
	ReadConcernSetting
}

// NewVerifier creates a new Verifier
func NewVerifier(settings VerifierSettings) *Verifier {
	readConcern := settings.ReadConcernSetting
	if readConcern == "" {
		readConcern = ReadConcernMajority
	}

	return &Verifier{
		phase:                 Idle,
		numWorkers:            NumWorkers,
		readPreference:        readpref.Primary(),
		partitionSizeInBytes:  400 * 1024 * 1024,
		failureDisplaySize:    DefaultFailureDisplaySize,
		changeStreamEnderChan: make(chan struct{}),
		changeStreamErrChan:   make(chan error),
		changeStreamDoneChan:  make(chan struct{}),
		readConcernSetting:    readConcern,
<<<<<<< HEAD
		changeEventRecheckBuf: make(ChangeEventRecheckBuffer),
=======

		// This will get recreated once gen0 starts, but we want it
		// here in case the change streams gets an event before then.
		eventRecorder: NewEventRecorder(),
>>>>>>> 063c8e52
	}
}

// ConfigureReadConcern
func (verifier *Verifier) ConfigureReadConcern(setting ReadConcernSetting) {
	verifier.readConcernSetting = setting
}

func (verifier *Verifier) getClientOpts(uri string) *options.ClientOptions {
	appName := "Migration Verifier"
	opts := &options.ClientOptions{
		AppName: &appName,
	}
	opts.ApplyURI(uri)
	opts.SetWriteConcern(writeconcern.Majority())

	verifier.doIfForceReadConcernMajority(func() {
		opts.SetReadConcern(readconcern.Majority())
	})

	return opts
}

func (verifier *Verifier) SetFailureDisplaySize(size int64) {
	verifier.failureDisplaySize = size
}

func (verifier *Verifier) WritesOff(ctx context.Context) {
	verifier.logger.Debug().
		Msg("WritesOff called.")

	verifier.mux.Lock()
	verifier.writesOff = true
	verifier.mux.Unlock()
}

func (verifier *Verifier) WritesOn(ctx context.Context) {
	verifier.mux.Lock()
	verifier.writesOff = false
	verifier.mux.Unlock()
}

func (verifier *Verifier) GetLogger() *logger.Logger {
	return verifier.logger
}

func (verifier *Verifier) SetMetaURI(ctx context.Context, uri string) error {
	opts := verifier.getClientOpts(uri)
	var err error
	verifier.metaClient, err = mongo.Connect(ctx, opts)
	if err != nil {
		return err
	}

	verifier.metaURI = uri

	return err
}

func (verifier *Verifier) AddMetaIndexes(ctx context.Context) error {
	model := mongo.IndexModel{Keys: bson.M{"generation": 1}}
	_, err := verifier.verificationTaskCollection().Indexes().CreateOne(ctx, model)
	if err != nil {
		return err
	}
	model = mongo.IndexModel{Keys: bson.D{{"_id.generation", 1}}}
	_, err = verifier.verificationDatabase().Collection(recheckQueue).Indexes().CreateOne(ctx, model)
	return err
}

func (verifier *Verifier) SetSrcURI(ctx context.Context, uri string) error {
	opts := verifier.getClientOpts(uri)
	var err error
	verifier.srcClient, err = mongo.Connect(ctx, opts)
	if err != nil {
		return err
	}
	verifier.srcBuildInfo, err = getBuildInfo(ctx, verifier.srcClient)
	return err
}

func (verifier *Verifier) SetDstURI(ctx context.Context, uri string) error {
	opts := verifier.getClientOpts(uri)
	var err error
	verifier.dstClient, err = mongo.Connect(ctx, opts)
	if err != nil {
		return err
	}
	verifier.dstBuildInfo, err = getBuildInfo(ctx, verifier.dstClient)
	return err
}

func (verifier *Verifier) SetServerPort(port int) {
	verifier.port = port
}

func (verifier *Verifier) SetNumWorkers(arg int) {
	verifier.numWorkers = arg
}

func (verifier *Verifier) SetGenerationPauseDelayMillis(arg time.Duration) {
	verifier.generationPauseDelayMillis = arg
}

func (verifier *Verifier) SetWorkerSleepDelayMillis(arg time.Duration) {
	verifier.workerSleepDelayMillis = arg
}

// SetPartitionSizeMB sets the verifier’s maximum partition size in MiB.
func (verifier *Verifier) SetPartitionSizeMB(partitionSizeMB uint32) {
	verifier.partitionSizeInBytes = int64(partitionSizeMB) * 1024 * 1024
}

func (verifier *Verifier) SetLogger(logPath string) {
	writer := getLogWriter(logPath)
	verifier.writer = writer

	consoleWriter := zerolog.ConsoleWriter{
		Out:        writer,
		TimeFormat: timeFormat,
	}
	l := zerolog.New(consoleWriter).With().Timestamp().Logger()
	verifier.logger = logger.NewLogger(&l, writer)
}

func (verifier *Verifier) SetSrcNamespaces(arg []string) {
	verifier.srcNamespaces = arg
}

func (verifier *Verifier) SetDstNamespaces(arg []string) {
	verifier.dstNamespaces = arg
}

func (verifier *Verifier) SetNamespaceMap() {
	verifier.nsMap = make(map[string]string)
	if len(verifier.dstNamespaces) == 0 {
		return
	}
	for i, ns := range verifier.srcNamespaces {
		verifier.nsMap[ns] = verifier.dstNamespaces[i]
	}
}

func (verifier *Verifier) SetMetaDBName(arg string) {
	verifier.metaDBName = arg
}

func (verifier *Verifier) SetIgnoreBSONFieldOrder(arg bool) {
	verifier.ignoreBSONFieldOrder = arg
}

func (verifier *Verifier) SetVerifyAll(arg bool) {
	verifier.verifyAll = arg
}

func (verifier *Verifier) SetStartClean(arg bool) {
	verifier.startClean = arg
}

func (verifier *Verifier) SetReadPreference(arg string) error {
	mode, err := readpref.ModeFromString(arg)
	if err != nil {
		return err
	}
	verifier.readPreference, err = readpref.New(mode)
	return err
}

func (verifier *Verifier) SetPprofInterval(arg string) error {
	if arg == "" {
		return nil
	}

	interval, err := time.ParseDuration(arg)
	if err != nil {
		return err
	}

	verifier.pprofInterval = interval
	return nil
}

// DocumentStats gets various stats (TODO clarify)
func DocumentStats(ctx context.Context, client *mongo.Client, namespaces []string) {

	table := tablewriter.NewWriter(os.Stdout)
	table.SetHeader([]string{"Doc Count", "Database", "Collection"})

	for _, n := range namespaces {
		db, coll := SplitNamespace(n)
		if db != "" {
			s, _ := client.Database(db).Collection(coll).EstimatedDocumentCount(ctx)
			table.Append([]string{strconv.FormatInt(s, 10), db, coll})
		}
	}
	table.Render()
	fmt.Println()
}

func (verifier *Verifier) getGeneration() (generation int, lastGeneration bool) {
	verifier.mux.RLock()
	generation, lastGeneration = verifier.generation, verifier.lastGeneration
	verifier.mux.RUnlock()
	return
}

func (verifier *Verifier) getGenerationWhileLocked() (int, bool) {

	// As long as no other goroutine has locked the mux this will
	// usefully panic if the caller neglected the lock.
	wasUnlocked := verifier.mux.TryRLock()
	if wasUnlocked {
		verifier.mux.RUnlock()
		panic("getGenerationWhileLocked() while unlocked")
	}

	return verifier.generation, verifier.lastGeneration
}

func (verifier *Verifier) maybeAppendGlobalFilterToPredicates(predicates bson.A) bson.A {
	if len(verifier.globalFilter) == 0 {
		verifier.logger.Debug().Msg("No filter to append; globalFilter is nil")
		return predicates
	}
	verifier.logger.Debug().Str("filter", fmt.Sprintf("%v", verifier.globalFilter)).Msg("Appending filter to find query")
	return append(predicates, verifier.globalFilter)
}

func (verifier *Verifier) getDocumentsCursor(ctx context.Context, collection *mongo.Collection, buildInfo *bson.M,
	startAtTs *primitive.Timestamp, task *VerificationTask) (*mongo.Cursor, error) {
	var findOptions bson.D
	runCommandOptions := options.RunCmd()
	var andPredicates bson.A

	if len(task.Ids) > 0 {
		andPredicates = append(andPredicates, bson.D{{"_id", bson.M{"$in": task.Ids}}})
		andPredicates = verifier.maybeAppendGlobalFilterToPredicates(andPredicates)
		findOptions = bson.D{
			bson.E{"filter", bson.D{{"$and", andPredicates}}},
		}
	} else {
		findOptions = task.QueryFilter.Partition.GetFindOptions(buildInfo, verifier.maybeAppendGlobalFilterToPredicates(andPredicates))
	}
	if verifier.readPreference.Mode() != readpref.PrimaryMode {
		runCommandOptions = runCommandOptions.SetReadPreference(verifier.readPreference)
		if startAtTs != nil {

			// We never want to read before the change stream start time,
			// or for the last generation, the change stream end time.
			findOptions = append(
				findOptions,
				bson.E{"readConcern", bson.D{
					{"afterClusterTime", *startAtTs},
				}},
			)
		}
	}
	findCmd := append(bson.D{{"find", collection.Name()}}, findOptions...)
	verifier.logger.Debug().Msgf("getDocuments findCmd: %s opts: %v", findCmd, *runCommandOptions)

	return collection.Database().RunCommandCursor(ctx, findCmd, runCommandOptions)
}

func mismatchResultsToVerificationResults(mismatch *MismatchDetails, srcClientDoc, dstClientDoc bson.Raw, namespace string, id interface{}, fieldPrefix string) (results []VerificationResult) {
	for _, field := range mismatch.missingFieldOnSrc {
		result := VerificationResult{
			Field:     fieldPrefix + field,
			Details:   Missing,
			Cluster:   ClusterSource,
			NameSpace: namespace}
		if id != nil {
			result.ID = id
		}
		results = append(results, result)
	}

	for _, field := range mismatch.missingFieldOnDst {
		result := VerificationResult{
			Field:     fieldPrefix + field,
			Details:   Missing,
			Cluster:   ClusterTarget,
			NameSpace: namespace}
		if id != nil {
			result.ID = id
		}
		results = append(results, result)
	}

	for _, field := range mismatch.fieldContentsDiffer {
		srcClientValue := srcClientDoc.Lookup(field)
		dstClientValue := dstClientDoc.Lookup(field)
		details := Mismatch + fmt.Sprintf(" : Document %s failed comparison on field %s between srcClient (Type: %s) and dstClient (Type: %s)", id, fieldPrefix+field, srcClientValue.Type, dstClientValue.Type)
		result := VerificationResult{
			Field:     fieldPrefix + field,
			Details:   details,
			Cluster:   ClusterTarget,
			NameSpace: namespace}
		if id != nil {
			result.ID = id
		}
		results = append(results, result)
	}
	return
}

func (verifier *Verifier) compareOneDocument(srcClientDoc, dstClientDoc bson.Raw, namespace string) ([]VerificationResult, error) {
	match := bytes.Equal(srcClientDoc, dstClientDoc)
	if match {
		return nil, nil
	}
	//verifier.logger.Info().Msg("Byte comparison failed for id %s, falling back to field comparison", id)

	if verifier.ignoreBSONFieldOrder {
		mismatch, err := BsonUnorderedCompareRawDocumentWithDetails(srcClientDoc, dstClientDoc)
		if err != nil {
			return nil, err
		}
		if mismatch == nil {
			return nil, nil
		}
		results := mismatchResultsToVerificationResults(mismatch, srcClientDoc, dstClientDoc, namespace, srcClientDoc.Lookup("_id"), "" /* fieldPrefix */)
		return results, nil
	}
	dataSize := len(srcClientDoc)
	if dataSize < len(dstClientDoc) {
		dataSize = len(dstClientDoc)
	}

	// If we're respecting field order we have just done a binary compare so don't know the mismatching fields.
	return []VerificationResult{{
		ID:        srcClientDoc.Lookup("_id"),
		Details:   Mismatch,
		Cluster:   ClusterTarget,
		NameSpace: namespace,
		dataSize:  dataSize,
	}}, nil
}

func (verifier *Verifier) ProcessVerifyTask(workerNum int, task *VerificationTask) {
	verifier.logger.Debug().Msgf("[Worker %d] Processing verify task", workerNum)

	problems, docsCount, bytesCount, err := verifier.FetchAndCompareDocuments(
		context.Background(),
		task,
	)

	if err != nil {
		task.Status = verificationTaskFailed
		verifier.logger.Error().Msgf("[Worker %d] Error comparing docs: %+v", workerNum, err)
	} else {
		task.SourceDocumentCount = docsCount
		task.SourceByteCount = bytesCount

		if len(problems) == 0 {
			task.Status = verificationTaskCompleted
		} else {
			task.Status = verificationTaskFailed
			// We know we won't change lastGeneration while verification tasks are running, so no mutex needed here.
			if verifier.lastGeneration {
				verifier.logger.Error().Msgf("[Worker %d] Verification Task %+v failed critical section and is a true error",
					workerNum, task.PrimaryKey)
			} else {
				verifier.logger.Debug().Msgf("[Worker %d] Verification Task %+v failed, may pass next generation", workerNum, task.PrimaryKey)

				var mismatches []VerificationResult
				var missingIds []interface{}
				var dataSizes []int

				// This stores all IDs for the next generation to check.
				// Its length should equal len(mismatches) + len(missingIds).
				var idsToRecheck []interface{}

				for _, mismatch := range problems {
					idsToRecheck = append(idsToRecheck, mismatch.ID)
					dataSizes = append(dataSizes, mismatch.dataSize)

					if mismatch.Details == Missing {
						missingIds = append(missingIds, mismatch.ID)
					} else {
						mismatches = append(mismatches, mismatch)
					}
				}

				// Update ids of the failed task so that only mismatches and
				// missing are reported. Matching documents are thus hidden
				// from the progress report.
				task.Ids = missingIds
				task.FailedDocs = mismatches

				// Create a task for the next generation to recheck the
				// mismatched & missing docs.
				err := verifier.InsertFailedCompareRecheckDocs(task.QueryFilter.Namespace, idsToRecheck, dataSizes)
				if err != nil {
					verifier.logger.Error().Msgf("[Worker %d] Error inserting document mismatch into Recheck queue: %+v", workerNum, err)
				}
			}
		}
	}

	err = verifier.UpdateVerificationTask(task)
	if err != nil {
		verifier.logger.Error().Msgf("Failed updating verification status: %v", err)
	}
}

func (verifier *Verifier) logChunkInfo(ctx context.Context, namespaceAndUUID *uuidutil.NamespaceAndUUID) {
	// Only log full chunk info in debug mode
	debugMsg := verifier.logger.Debug()
	if !debugMsg.Enabled() {
		return
	}
	debugMsg.Discard()

	uuid := namespaceAndUUID.UUID
	namespace := namespaceAndUUID.DBName + "." + namespaceAndUUID.CollName
	configChunkColl := verifier.srcClientDatabase("config").Collection("chunks")
	cursor, err := configChunkColl.Find(ctx, bson.D{{"uuid", uuid}})
	if err != nil {
		verifier.logger.Error().Msgf("Unable to read chunk info for %s: %v", namespace, err)
		return
	}
	defer cursor.Close(ctx)
	for cursor.Next(ctx) {
		var resultMap bson.M
		if err = cursor.Decode(&resultMap); err != nil {
			verifier.logger.Error().Msgf("Error decoding chunk info for %s: %v", namespace, err)
			return
		}
		verifier.logger.Debug().Msgf(" Chunk of %s on %v, range %v to %v", namespace, resultMap["shard"],
			resultMap["min"], resultMap["max"])
	}
	if err = cursor.Err(); err != nil {
		verifier.logger.Error().Msgf("Error reading chunk info for %s: %v", namespace, err)
	}
}

func (verifier *Verifier) getShardingInfo(ctx context.Context, namespaceAndUUID *uuidutil.NamespaceAndUUID) ([]string, error) {
	uuid := namespaceAndUUID.UUID
	namespace := namespaceAndUUID.DBName + "." + namespaceAndUUID.CollName
	configCollectionsColl := verifier.srcClientDatabase(configDBName).Collection(collsCollName)
	cursor, err := configCollectionsColl.Find(ctx, bson.D{{"uuid", uuid}})
	if err != nil {
		return nil, fmt.Errorf("Failed to read sharding info for %s: %v", namespace, err)
	}
	defer cursor.Close(ctx)
	collectionSharded := false

	shardKeys := []string{}

	for cursor.Next(ctx) {
		collectionSharded = true
		var result struct {
			Key bson.M
		}

		if err = cursor.Decode(&result); err != nil {
			return nil, fmt.Errorf("Failed to decode sharding info for %s: %v", namespace, err)
		}

		verifier.logger.Debug().Msgf("Collection %s is sharded with shard key %v", namespace, result.Key)

		shardKeys = maps.Keys(result.Key)
		sort.Strings(shardKeys)
	}
	if err = cursor.Err(); err != nil {
		verifier.logger.Error().Msgf("Error reading sharding info for %s: %v", namespace, err)
	}
	if collectionSharded {
		verifier.logChunkInfo(ctx, namespaceAndUUID)
	}

	return shardKeys, nil
}

// partitionAndInspectNamespace does a few preliminary tasks for the
// given namespace:
//  1. Devise partition boundaries.
//  2. Fetch shard keys.
//  3. Fetch the size: # of docs, and # of bytes.
func (verifier *Verifier) partitionAndInspectNamespace(ctx context.Context, namespace string) ([]*partitions.Partition, []string, types.DocumentCount, types.ByteCount, error) {
	retryer := retry.New(retry.DefaultDurationLimit).SetRetryOnUUIDNotSupported()
	dbName, collName := SplitNamespace(namespace)
	namespaceAndUUID, err := uuidutil.GetCollectionNamespaceAndUUID(ctx, verifier.logger, retryer,
		verifier.srcClientDatabase(dbName), collName)
	if err != nil {
		return nil, nil, 0, 0, err
	}
	shardKeys, err := verifier.getShardingInfo(ctx, namespaceAndUUID)
	if err != nil {
		return nil, nil, 0, 0, err
	}

	// The partitioner doles out ranges to replicators; we don't use that functionality so we just pass
	// one "replicator".
	replicator1 := partitions.Replicator{ID: "verifier"}
	replicators := []partitions.Replicator{replicator1}
	partitionList, srcDocs, srcBytes, err := partitions.PartitionCollectionWithSize(
		ctx, namespaceAndUUID, retryer, verifier.srcClient, replicators, verifier.logger, verifier.partitionSizeInBytes, verifier.globalFilter)
	if err != nil {
		return nil, nil, 0, 0, err
	}
	// TODO: Test the empty collection (which returns no partitions)
	if len(partitionList) == 0 {
		partitionList = []*partitions.Partition{{
			Key: partitions.PartitionKey{
				SourceUUID:  namespaceAndUUID.UUID,
				MongosyncID: "verifier"},
			Ns: &partitions.Namespace{
				DB:   namespaceAndUUID.DBName,
				Coll: namespaceAndUUID.CollName}}}
	}
	// Use "open" partitions, otherwise out-of-range keys on the destination might be missed
	partitionList[0].Key.Lower = primitive.MinKey{}
	partitionList[len(partitionList)-1].Upper = primitive.MaxKey{}
	debugLog := verifier.logger.Debug()
	if debugLog.Enabled() {
		debugLog.Msgf("Partitions (%d):", len(partitionList))
		for i, partition := range partitionList {
			verifier.logger.Debug().Msgf("Partition %d: %+v -> %+v", i, partition.Key.Lower, partition.Upper)
		}
	}
	rand.Shuffle(len(partitionList), func(i, j int) {
		tmp := partitionList[i]
		partitionList[i] = partitionList[j]
		partitionList[j] = tmp
	})
	debugLog = verifier.logger.Debug()
	if debugLog.Enabled() {
		debugLog.Msgf("Shuffled Partitions (%d):", len(partitionList))
		for i, partition := range partitionList {
			verifier.logger.Debug().Msgf("Shuffled Partition %d: %+v -> %+v", i, partition.Key.Lower, partition.Upper)
		}
	}

	return partitionList, shardKeys, srcDocs, srcBytes, nil
}

func (verifier *Verifier) getCollectionSpecification(ctx context.Context, collection *mongo.Collection) (*mongo.CollectionSpecification, error) {
	filter := bson.D{{"name", collection.Name()}}
	specifications, err := collection.Database().ListCollectionSpecifications(ctx, filter)
	if err != nil {
		return nil, err
	}
	if len(specifications) > 1 {
		return nil, errors.Errorf("Too many collections named %s %+v", FullName(collection), specifications)
	}
	if len(specifications) == 1 {
		verifier.logger.Debug().Msgf("Collection specification: %+v", specifications[0])
		return specifications[0], nil
	}

	// Collection not found.
	return nil, nil
}

// Returns a slice of VerificationResults with the differences, and a boolean indicating whether or
// not the collection data can be safely verified.
func (verifier *Verifier) compareCollectionSpecifications(srcNs string, dstNs string, srcSpec *mongo.CollectionSpecification, dstSpec *mongo.CollectionSpecification) ([]VerificationResult, bool) {
	if srcSpec == nil {
		return []VerificationResult{{
			NameSpace: srcNs,
			Cluster:   ClusterSource,
			Details:   Missing}}, false
	}
	if dstSpec == nil {
		return []VerificationResult{{
			NameSpace: dstNs,
			Cluster:   ClusterTarget,
			Details:   Missing}}, false
	}
	if srcSpec.Type != dstSpec.Type {
		return []VerificationResult{{
			NameSpace: srcNs,
			Cluster:   ClusterTarget,
			Field:     "Type",
			Details:   Mismatch + fmt.Sprintf(" : src: %v, dst: %v", srcSpec.Type, dstSpec.Type)}}, false
		// If the types differ, the rest is not important.
	}
	var results []VerificationResult
	if srcSpec.ReadOnly != dstSpec.ReadOnly {
		results = append(results, VerificationResult{
			NameSpace: dstNs,
			Cluster:   ClusterTarget,
			Field:     "ReadOnly",
			Details:   Mismatch + fmt.Sprintf(" : src: %v, dst: %v", srcSpec.ReadOnly, dstSpec.ReadOnly)})
	}
	if !bytes.Equal(srcSpec.Options, dstSpec.Options) {
		mismatchDetails, err := BsonUnorderedCompareRawDocumentWithDetails(srcSpec.Options, dstSpec.Options)
		if err != nil {
			verifier.logger.Error().Msgf("Unable to parse collection options for %s: %+v", srcNs, err)
			results = append(results, VerificationResult{
				NameSpace: dstNs,
				Cluster:   ClusterTarget,
				Field:     "Options",
				Details:   "ParseError " + fmt.Sprintf("%v", err)})
			return results, false
		}
		if mismatchDetails == nil {
			results = append(results, VerificationResult{
				NameSpace: dstNs,
				Cluster:   ClusterTarget,
				Field:     "Options (Field Order Only)",
				Details:   Mismatch + fmt.Sprintf(" : src: %v, dst: %v", srcSpec.Options, dstSpec.Options)})
		} else {
			results = append(results, mismatchResultsToVerificationResults(mismatchDetails, srcSpec.Options, dstSpec.Options, srcNs, nil /* id */, "Options.")...)
		}
	}

	// Don't compare view data; they have no data of their own.
	canCompareData := srcSpec.Type != "view"
	// Do not compare data between capped and uncapped collections because the partitioning is different.
	canCompareData = canCompareData && srcSpec.Options.Lookup("capped").Equal(dstSpec.Options.Lookup("capped"))

	return results, canCompareData
}

func compareIndexSpecifications(srcSpec *mongo.IndexSpecification, dstSpec *mongo.IndexSpecification) []VerificationResult {
	var results []VerificationResult
	// Order is always significant in the keys document.
	if !bytes.Equal(srcSpec.KeysDocument, dstSpec.KeysDocument) {
		results = append(results, VerificationResult{
			NameSpace: dstSpec.Namespace,
			Cluster:   ClusterTarget,
			ID:        dstSpec.Name,
			Field:     "KeysDocument",
			Details:   Mismatch + fmt.Sprintf(" : src: %v, dst: %v", srcSpec.KeysDocument, dstSpec.KeysDocument)})
	}

	// We don't check version because it may change when migrating between server versions.

	if !reflect.DeepEqual(srcSpec.ExpireAfterSeconds, dstSpec.ExpireAfterSeconds) {
		results = append(results, VerificationResult{
			NameSpace: dstSpec.Namespace,
			Cluster:   ClusterTarget,
			ID:        dstSpec.Name,
			Field:     "ExpireAfterSeconds",
			Details:   Mismatch + fmt.Sprintf(" : src: %s, dst: %s", nilableToString(srcSpec.ExpireAfterSeconds), nilableToString(dstSpec.ExpireAfterSeconds))})
	}

	if !reflect.DeepEqual(srcSpec.Sparse, dstSpec.Sparse) {
		results = append(results, VerificationResult{
			NameSpace: dstSpec.Namespace,
			Cluster:   ClusterTarget,
			ID:        dstSpec.Name,
			Field:     "Sparse",
			Details:   Mismatch + fmt.Sprintf(" : src: %s, dst: %s", nilableToString(srcSpec.Sparse), nilableToString(dstSpec.Sparse))})
	}

	if !reflect.DeepEqual(srcSpec.Unique, dstSpec.Unique) {
		results = append(results, VerificationResult{
			NameSpace: dstSpec.Namespace,
			Cluster:   ClusterTarget,
			ID:        dstSpec.Name,
			Field:     "Unique",
			Details:   Mismatch + fmt.Sprintf(" : src: %s, dst: %s", nilableToString(srcSpec.Unique), nilableToString(dstSpec.Unique))})
	}

	if !reflect.DeepEqual(srcSpec.Clustered, dstSpec.Clustered) {
		results = append(results, VerificationResult{
			NameSpace: dstSpec.Namespace,
			Cluster:   ClusterTarget,
			ID:        dstSpec.Name,
			Field:     "Clustered",
			Details:   Mismatch + fmt.Sprintf(" : src: %s, dst: %s", nilableToString(srcSpec.Clustered), nilableToString(dstSpec.Clustered))})
	}
	return results
}

func nilableToString[T any](ptr *T) string {
	if ptr == nil {
		return "(unset)"
	}

	return fmt.Sprintf("%v", *ptr)
}

func (verifier *Verifier) ProcessCollectionVerificationTask(ctx context.Context, workerNum int, task *VerificationTask) {
	verifier.logger.Debug().Msgf("[Worker %d] Processing collection", workerNum)
	verifier.verifyMetadataAndPartitionCollection(ctx, workerNum, task)
	err := verifier.UpdateVerificationTask(task)
	if err != nil {
		verifier.logger.Error().Msgf("Failed updating verification status: %v", err)
	}
}

func (verifier *Verifier) markCollectionFailed(workerNum int, task *VerificationTask, cluster string, namespace string, err error) {
	task.Status = verificationTaskFailed
	verifier.logger.Error().Msgf("[Worker %d] Unable to read metadata for collection %s from cluster %s: %+v", workerNum, namespace, cluster, err)
	task.FailedDocs = append(task.FailedDocs, VerificationResult{
		NameSpace: namespace,
		Cluster:   cluster,
		Details:   Failed + fmt.Sprintf(" %v", err)})
}

func verifyIndexes(ctx context.Context, _ int, _ *VerificationTask, srcColl, dstColl *mongo.Collection,
	srcIdIndexSpec, dstIdIndexSpec *mongo.IndexSpecification) ([]VerificationResult, error) {
	srcSpecs, err := srcColl.Indexes().ListSpecifications(ctx)
	if err != nil {
		return nil, err
	}
	if srcIdIndexSpec != nil {
		srcSpecs = append(srcSpecs, srcIdIndexSpec)
	}
	dstSpecs, err := dstColl.Indexes().ListSpecifications(ctx)
	if err != nil {
		return nil, err
	}
	if dstIdIndexSpec != nil {
		dstSpecs = append(dstSpecs, dstIdIndexSpec)
	}
	var results []VerificationResult
	srcMap := map[string](*mongo.IndexSpecification){}
	srcMapUsed := map[string]bool{}
	for _, srcSpec := range srcSpecs {
		srcMap[srcSpec.Name] = srcSpec
	}
	for _, dstSpec := range dstSpecs {
		srcSpec := srcMap[dstSpec.Name]
		if srcSpec == nil {
			results = append(results, VerificationResult{
				ID:        dstSpec.Name,
				Details:   Missing,
				Cluster:   ClusterSource,
				NameSpace: FullName(srcColl)})
		} else {
			srcMapUsed[srcSpec.Name] = true
			compareSpecResults := compareIndexSpecifications(srcSpec, dstSpec)
			if compareSpecResults != nil {
				results = append(results, compareSpecResults...)
			}
		}
	}

	// Find any index specs which existed in the source cluster but not the target cluster.
	for _, srcSpec := range srcSpecs {
		if !srcMapUsed[srcSpec.Name] {
			results = append(results, VerificationResult{
				ID:        srcSpec.Name,
				Details:   Missing,
				Cluster:   ClusterTarget,
				NameSpace: FullName(dstColl)})
		}
	}
	return results, nil
}

func (verifier *Verifier) verifyMetadataAndPartitionCollection(ctx context.Context, workerNum int, task *VerificationTask) {
	srcColl := verifier.srcClientCollection(task)
	dstColl := verifier.dstClientCollection(task)
	srcNs := FullName(srcColl)
	dstNs := FullName(dstColl)

	srcSpec, srcErr := verifier.getCollectionSpecification(ctx, srcColl)
	if srcErr != nil {
		verifier.markCollectionFailed(workerNum, task, ClusterSource, srcNs, srcErr)
	}

	dstSpec, dstErr := verifier.getCollectionSpecification(ctx, dstColl)
	if dstErr != nil {
		verifier.markCollectionFailed(workerNum, task, ClusterTarget, dstNs, dstErr)
	}

	if srcErr != nil || dstErr != nil {
		return
	}

	insertFailedCollection := func() {
		_, err := verifier.InsertFailedCollectionVerificationTask(srcNs)
		if err != nil {
			verifier.
				logger.
				Fatal().
				Err(err).
				Msg("Unrecoverable error in inserting failed collection verification task")
		}
	}

	if dstSpec == nil {
		if srcSpec == nil {
			verifier.logger.Info().Msgf("[Worker %d] Collection not present on either cluster: %s -> %s", workerNum, srcNs, dstNs)
			// This counts as success.
			task.Status = verificationTaskCompleted
			return
		}
		task.Status = verificationTaskFailed
		// Fall through here; comparing the collection specifications will produce the correct
		// failure output.
	}
	specificationProblems, verifyData := verifier.compareCollectionSpecifications(srcNs, dstNs, srcSpec, dstSpec)
	if specificationProblems != nil {
		insertFailedCollection()
		task.FailedDocs = specificationProblems
		if !verifyData {
			task.Status = verificationTaskFailed
			return
		}
		task.Status = verificationTaskMetadataMismatch
	}
	if !verifyData {
		// If the metadata mismatched and we're not checking the actual data, that's a complete failure.
		if task.Status == verificationTaskMetadataMismatch {
			task.Status = verificationTaskFailed
		} else {
			task.Status = verificationTaskCompleted
		}
		return
	}

	indexProblems, err := verifyIndexes(ctx, workerNum, task, srcColl, dstColl, srcSpec.IDIndex, dstSpec.IDIndex)
	if err != nil {
		task.Status = verificationTaskFailed
		verifier.logger.Error().Msgf("[Worker %d] Error getting indexes for collection: %+v", workerNum, err)
		return
	}
	if indexProblems != nil {
		if specificationProblems == nil {
			// don't insert a failed collection unless we did not insert one above
			insertFailedCollection()
		}
		task.FailedDocs = append(task.FailedDocs, indexProblems...)
		task.Status = verificationTaskMetadataMismatch
	}

	partitions, shardKeys, docsCount, bytesCount, err := verifier.partitionAndInspectNamespace(ctx, srcNs)
	if err != nil {
		task.Status = verificationTaskFailed
		verifier.logger.Error().Msgf("[Worker %d] Error partitioning collection: %+v", workerNum, err)
		return
	}
	verifier.logger.Debug().Msgf("[Worker %d] split collection “%s” into %d partitions", workerNum, srcNs, len(partitions))

	task.SourceDocumentCount = docsCount
	task.SourceByteCount = bytesCount

	for _, partition := range partitions {
		_, err := verifier.InsertPartitionVerificationTask(partition, shardKeys, dstNs)
		if err != nil {
			task.Status = verificationTaskFailed
			verifier.logger.Error().Msgf("[Worker %d] Error inserting verifier tasks: %+v", workerNum, err)
		}
	}

	if task.Status == verificationTaskProcessing {
		task.Status = verificationTaskCompleted
	}
}

func (verifier *Verifier) GetVerificationStatus() (*VerificationStatus, error) {
	ctx := context.Background()
	taskCollection := verifier.verificationTaskCollection()
	generation, _ := verifier.getGeneration()

	aggregation := []bson.M{
		{
			"$match": bson.M{
				"type":       bson.M{"$ne": "primary"},
				"generation": generation,
			},
		},
		{
			"$group": bson.M{
				"_id":   "$status",
				"count": bson.M{"$sum": 1},
			},
		},
	}
	cursor, err := taskCollection.Aggregate(ctx, aggregation)
	if err != nil {
		return nil, err
	}
	var results []bson.Raw
	err = cursor.All(ctx, &results)
	if err != nil {
		return nil, err
	}

	verificationStatus := VerificationStatus{}

	for _, result := range results {
		status := result.Lookup("_id").String()
		// Status is returned with quotes around it so remove those
		status = status[1 : len(status)-1]
		count := int(result.Lookup("count").Int32())
		verificationStatus.TotalTasks += int(count)
		switch verificationTaskStatus(status) {
		case verificationTaskAdded:
			verificationStatus.AddedTasks = count
		case verificationTaskProcessing:
			verificationStatus.ProcessingTasks = count
		case verificationTaskFailed:
			verificationStatus.FailedTasks = count
		case verificationTaskMetadataMismatch:
			verificationStatus.MetadataMismatchTasks = count
		case verificationTaskCompleted:
			verificationStatus.CompletedTasks = count
		default:
			verifier.logger.Info().Msgf("Unknown task status %s", status)
		}
	}

	return &verificationStatus, nil
}

func (verifier *Verifier) doIfForceReadConcernMajority(f func()) {
	switch verifier.readConcernSetting {
	case ReadConcernMajority:
		f()
	case ReadConcernIgnore:
		// Do nothing.
	default:
		// invariant
		panic("Unknown read concern setting: " + verifier.readConcernSetting)
	}
}

func (verifier *Verifier) verificationDatabase() *mongo.Database {
	db := verifier.metaClient.Database(verifier.metaDBName)
	if db.WriteConcern().W != "majority" {
		verifier.logger.Fatal().Msgf("Verification metadata is not using write concern majority: %+v", db.WriteConcern())
	}

	verifier.doIfForceReadConcernMajority(func() {
		if db.ReadConcern().Level != "majority" {
			verifier.logger.Fatal().Msgf("Verification metadata is not using read concern majority: %+v", db.ReadConcern())
		}
	})

	return db
}

func (verifier *Verifier) verificationTaskCollection() *mongo.Collection {
	return verifier.verificationDatabase().Collection(verificationTasksCollection)
}

func (verifier *Verifier) refetchCollection() *mongo.Collection {
	return verifier.verificationDatabase().Collection(refetch)
}

func (verifier *Verifier) srcClientDatabase(dbName string) *mongo.Database {
	db := verifier.srcClient.Database(dbName)
	// No need to check the write concern because we do not write to the source database.
	verifier.doIfForceReadConcernMajority(func() {
		if db.ReadConcern().Level != "majority" {
			verifier.logger.Fatal().Msgf("Source client is not using read concern majority: %+v", db.ReadConcern())
		}
	})
	return db
}

func (verifier *Verifier) dstClientDatabase(dbName string) *mongo.Database {
	db := verifier.dstClient.Database(dbName)
	// No need to check the write concern because we do not write to the target database.
	verifier.doIfForceReadConcernMajority(func() {
		if db.ReadConcern().Level != "majority" {
			verifier.logger.Fatal().Msgf("Source client is not using read concern majority: %+v", db.ReadConcern())
		}
	})
	return db
}

func (verifier *Verifier) srcClientCollection(task *VerificationTask) *mongo.Collection {
	if task != nil {
		dbName, collName := SplitNamespace(task.QueryFilter.Namespace)
		return verifier.srcClientDatabase(dbName).Collection(collName)
	}
	return nil
}

func (verifier *Verifier) dstClientCollection(task *VerificationTask) *mongo.Collection {
	if task != nil {
		if task.QueryFilter.To != "" {
			return verifier.dstClientCollectionByNameSpace(task.QueryFilter.To)
		} else {
			return verifier.dstClientCollectionByNameSpace(task.QueryFilter.Namespace)
		}
	}
	return nil
}

func (verifier *Verifier) dstClientCollectionByNameSpace(namespace string) *mongo.Collection {
	dbName, collName := SplitNamespace(namespace)
	return verifier.dstClientDatabase(dbName).Collection(collName)
}

func (verifier *Verifier) StartServer() error {
	server := NewWebServer(verifier.port, verifier, verifier.logger)
	return server.Run(context.Background())
}

func (verifier *Verifier) GetProgress(ctx context.Context) (Progress, error) {
	status, err := verifier.GetVerificationStatus()
	if err != nil {
		return Progress{Error: err}, err
	}
	return Progress{
		Phase:      verifier.phase,
		Generation: verifier.generation,
		Status:     status,
	}, nil
}

// Returned boolean indicates that namespaces are cached, and
// whatever needs them can proceed.
func (verifier *Verifier) ensureNamespaces(ctx context.Context) bool {

	// cache namespace
	if len(verifier.srcNamespaces) == 0 {
		namespaces, err := verifier.getNamespaces(ctx, SrcNamespaceField)
		if err != nil {
			verifier.logger.Err(err).Msgf("Failed to learn source namespaces")
			return false
		}

		verifier.srcNamespaces = namespaces

		// if still no namespace, nothing to print!
		if len(verifier.srcNamespaces) == 0 {
			verifier.logger.Info().Msg("Source contains no namespaces.")
			return false
		}
	}

	if len(verifier.dstNamespaces) == 0 {
		namespaces, err := verifier.getNamespaces(ctx, DstNamespaceField)

		if err != nil {
			verifier.logger.Err(err).Msgf("Failed to learn destination namespaces")
			return false
		}

		verifier.dstNamespaces = namespaces

		if len(verifier.dstNamespaces) == 0 {
			verifier.dstNamespaces = verifier.srcNamespaces
		}
	}

	return true
}

const (
	dividerChar  = "\u2501" // horizontal dash
	dividerWidth = 76
)

func startReport() *strings.Builder {
	strBuilder := &strings.Builder{}

	timestampAndSpace := time.Now().Format(timeFormat) + " "
	divider := strings.Repeat(dividerChar, dividerWidth-len(timestampAndSpace))

	strBuilder.WriteString(fmt.Sprintf(
		"\n%s%s\n\n", timestampAndSpace, divider,
	))

	return strBuilder
}

func (verifier *Verifier) PrintVerificationSummary(ctx context.Context, genstatus GenerationStatus) {
	if !verifier.ensureNamespaces(ctx) {
		return
	}

	strBuilder := startReport()

	generation, _ := verifier.getGeneration()

	var header string
	switch genstatus {
	case Gen0MetadataAnalysisComplete:
		header = fmt.Sprintf("Metadata Analysis Complete (Generation #%d)", generation)
	case GenerationInProgress:
		header = fmt.Sprintf("Progress Report (Generation #%d)", generation)
	case GenerationComplete:
		header = fmt.Sprintf("End of Generation #%d", generation)
	default:
		panic("Bad generation status: " + genstatus)
	}

	strBuilder.WriteString(header + "\n\n")

	strBuilder.WriteString(fmt.Sprintf(
		"Generation time elapsed: %s\n",
		reportutils.DurationToHMS(time.Since(verifier.generationStartTime)),
	))

	metadataMismatches, anyCollsIncomplete, err := verifier.reportCollectionMetadataMismatches(ctx, strBuilder)
	if err != nil {
		verifier.logger.Err(err).Msgf("Failed to report collection metadata mismatches")
		return
	}

	var hasTasks bool
	switch genstatus {
	case Gen0MetadataAnalysisComplete:
		fallthrough
	case GenerationInProgress:
		hasTasks, err = verifier.printNamespaceStatistics(ctx, strBuilder)
	case GenerationComplete:
		hasTasks, err = verifier.printEndOfGenerationStatistics(ctx, strBuilder)
	default:
		panic("Bad generation status: " + genstatus)
	}

	if err != nil {
		verifier.logger.Err(err).Msgf("Failed to report per-namespace statistics")
	}

	verifier.printChangeEventStatistics(strBuilder)

	var statusLine string

	if hasTasks {
		docMismatches, anyPartitionsIncomplete, err := verifier.reportDocumentMismatches(ctx, strBuilder)
		if err != nil {
			verifier.logger.Err(err).Msgf("Failed to report document mismatches")
			return
		}

		if metadataMismatches || docMismatches {
			verifier.printMismatchInvestigationNotes(strBuilder)

			statusLine = fmt.Sprintf(notOkSymbol + " Mismatches found.")
		} else if anyCollsIncomplete || anyPartitionsIncomplete {
			statusLine = fmt.Sprintf(infoSymbol + " No mismatches found yet, but verification is still in progress.")
		} else {
			statusLine = fmt.Sprintf(okSymbol + " No mismatches found. Source & destination completely match!")
		}
	} else {
		switch genstatus {
		case GenerationInProgress:
			statusLine = "This generation has nothing to compare."
		case GenerationComplete:
			statusLine = "This generation had nothing to compare."
		default:
			panic("Bad generation status: " + genstatus)
		}

		statusLine = okSymbol + " " + statusLine
	}

	strBuilder.WriteString("\n" + statusLine + "\n")

	verifier.writeStringBuilder(strBuilder)
}

func (verifier *Verifier) writeStringBuilder(builder *strings.Builder) {
	_, err := verifier.writer.Write([]byte(builder.String()))
	if err != nil {
		panic("Failed to write to string builder: " + err.Error())
	}
}

func (verifier *Verifier) getNamespaces(ctx context.Context, fieldName string) ([]string, error) {
	var namespaces []string
	ret, err := verifier.verificationTaskCollection().Distinct(ctx, fieldName, bson.D{})
	if err != nil {
		return nil, err
	}
	for _, v := range ret {
		namespaces = append(namespaces, v.(string))
	}
	return namespaces, nil
}

func getBuildInfo(ctx context.Context, client *mongo.Client) (*bson.M, error) {
	commandResult := client.Database("admin").RunCommand(ctx, bson.D{{"buildinfo", 1}})
	if commandResult.Err() != nil {
		return nil, commandResult.Err()
	}
	var buildInfoMap bson.M
	err := commandResult.Decode(&buildInfoMap)
	if err != nil {
		return nil, err
	}
	return &buildInfoMap, nil
}<|MERGE_RESOLUTION|>--- conflicted
+++ resolved
@@ -199,14 +199,11 @@
 		changeStreamErrChan:   make(chan error),
 		changeStreamDoneChan:  make(chan struct{}),
 		readConcernSetting:    readConcern,
-<<<<<<< HEAD
 		changeEventRecheckBuf: make(ChangeEventRecheckBuffer),
-=======
 
 		// This will get recreated once gen0 starts, but we want it
 		// here in case the change streams gets an event before then.
 		eventRecorder: NewEventRecorder(),
->>>>>>> 063c8e52
 	}
 }
 
