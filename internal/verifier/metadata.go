package verifier

// Metadata version history:
// 1: Defined metadata version.
// 2: Split failed-task discrepancies into separate collection.
// 3: Enqueued rechecks now reference the generation in which they’ll be
//    rechecked rather than the generation during which they were enqueued.
// 4: Use “changeReader” instead of “changeStream” collection name.
<<<<<<< HEAD
// 5: Metadata now stores source & destination change reader options.
=======
// 5: Track mismatch duration.
>>>>>>> 32372b96

const verifierMetadataVersion = 5<|MERGE_RESOLUTION|>--- conflicted
+++ resolved
@@ -6,10 +6,7 @@
 // 3: Enqueued rechecks now reference the generation in which they’ll be
 //    rechecked rather than the generation during which they were enqueued.
 // 4: Use “changeReader” instead of “changeStream” collection name.
-<<<<<<< HEAD
 // 5: Metadata now stores source & destination change reader options.
-=======
-// 5: Track mismatch duration.
->>>>>>> 32372b96
+//    Also track mismatch duration.
 
 const verifierMetadataVersion = 5