package verifier

import (
	"context"
<<<<<<< HEAD
=======
	"encoding/binary"
>>>>>>> 67c0de82
	"fmt"

	"github.com/10gen/migration-verifier/option"
	"github.com/pkg/errors"
	"github.com/samber/lo"
	"go.mongodb.org/mongo-driver/v2/bson"
	"go.mongodb.org/mongo-driver/v2/mongo"
	"go.mongodb.org/mongo-driver/v2/mongo/options"
	"go.mongodb.org/mongo-driver/v2/x/bsonx/bsoncore"
)

const (
	mismatchesCollectionName = "mismatches"
)

type MismatchInfo struct {
	Task   bson.ObjectID
	Detail VerificationResult
}

<<<<<<< HEAD
func getMismatchDocMissingAggExpr(docExpr any) bson.D {
	return getResultDocMissingAggExpr(
		bson.D{{"$getField", bson.D{
			{"input", docExpr},
			{"field", "detail"},
		}}},
	)
=======
var _ bson.Marshaler = MismatchInfo{}

func (mi MismatchInfo) MarshalBSON() ([]byte, error) {
	panic("Use MarshalToBSON().")
}

func (mi MismatchInfo) MarshalToBSON() []byte {
	detail := mi.Detail.MarshalToBSON()

	bsonLen := 4 + // header
		1 + 4 + 1 + len(bson.ObjectID{}) + // Task
		1 + 6 + 1 + len(detail) + // Detail
		1 // NUL

	buf := make(bson.Raw, 4, bsonLen)

	binary.LittleEndian.PutUint32(buf, uint32(bsonLen))

	buf = bsoncore.AppendObjectIDElement(buf, "task", mi.Task)
	buf = bsoncore.AppendDocumentElement(buf, "detail", detail)

	buf = append(buf, 0)

	if len(buf) != bsonLen {
		panic(fmt.Sprintf("%T BSON length is %d but expected %d", mi, len(buf), bsonLen))
	}

	return buf
>>>>>>> 67c0de82
}

func createMismatchesCollection(ctx context.Context, db *mongo.Database) error {
	_, err := db.Collection(mismatchesCollectionName).Indexes().CreateMany(
		ctx,
		[]mongo.IndexModel{
			{
				Keys: bson.D{
					{"task", 1},
				},
			},
		},
	)

	if err != nil {
		return errors.Wrapf(err, "creating indexes for collection %#q", mismatchesCollectionName)
	}

	return nil
}

func countMismatchesForTasks(
	ctx context.Context,
	db *mongo.Database,
	taskIDs []bson.ObjectID,
	filter bson.D,
) (int64, int64, error) {
	cursor, err := db.Collection(mismatchesCollectionName).Aggregate(
		ctx,
		mongo.Pipeline{
			{{"$match", bson.D{
				{"task", bson.D{{"$in", taskIDs}}},
			}}},
			{{"$group", bson.D{
				{"_id", nil},
				{"total", bson.D{{"$sum", 1}}},
				{"match", bson.D{{"$sum", bson.D{
					{"$cond", bson.D{
						{"if", filter},
						{"then", 1},
						{"else", 0},
					}},
				}}}},
			}}},
		},
	)

	if err != nil {
		return 0, 0, errors.Wrap(err, "sending mismatch-counting query")
	}

	var got []bson.Raw
	if err := cursor.All(ctx, &got); err != nil {
		return 0, 0, errors.Wrap(err, "reading mismatch counts")
	}

	if len(got) != 1 {
		return 0, 0, fmt.Errorf("unexpected mismatch count result: %+v", got)
	}

	totalRV, err := got[0].LookupErr("total")
	if err != nil {
		return 0, 0, errors.Wrap(err, "getting mismatch count’s total")
	}

	matchRV, err := got[0].LookupErr("match")
	if err != nil {
		return 0, 0, errors.Wrap(err, "getting mismatch count’s filter-match count")
	}

	matched := matchRV.AsInt64()

	return matched, totalRV.AsInt64() - matched, nil
}

func getMismatchesForTasks(
	ctx context.Context,
	db *mongo.Database,
	taskIDs []bson.ObjectID,
	filter option.Option[bson.D],
	limit option.Option[int64],
) (map[bson.ObjectID][]VerificationResult, error) {
	findOpts := options.Find().
		SetSort(
			bson.D{
				{"detail.id", 1},
			},
		)

	if limit, has := limit.Get(); has {
		findOpts.SetLimit(limit)
	}

	query := bson.D{
		{"task", bson.D{{"$in", taskIDs}}},
	}

	if filter, has := filter.Get(); has {
		query = bson.D{
			{"$and", []bson.D{query, filter}},
		}
	}
	cursor, err := db.Collection(mismatchesCollectionName).Find(
		ctx,
		query,
		findOpts,
	)

	if err != nil {
		return nil, errors.Wrapf(err, "fetching %d tasks' discrepancies", len(taskIDs))
	}

	result := map[bson.ObjectID][]VerificationResult{}

	for cursor.Next(ctx) {
		if cursor.Err() != nil {
			break
		}

		var d MismatchInfo
		if err := cursor.Decode(&d); err != nil {
			return nil, errors.Wrapf(err, "parsing discrepancy %+v", cursor.Current)
		}

		result[d.Task] = append(
			result[d.Task],
			d.Detail,
		)
	}

	if cursor.Err() != nil {
		return nil, errors.Wrapf(err, "reading %d tasks' discrepancies", len(taskIDs))
	}

	for _, taskID := range taskIDs {
		if _, ok := result[taskID]; !ok {
			result[taskID] = []VerificationResult{}
		}
	}

	return result, nil
}

func recordMismatches(
	ctx context.Context,
	db *mongo.Database,
	taskID bson.ObjectID,
	problems []VerificationResult,
) error {
	if option.IfNotZero(taskID).IsNone() {
		panic("empty task ID given")
	}

	models := lo.Map(
		problems,
		func(r VerificationResult, _ int) mongo.WriteModel {
			return &mongo.InsertOneModel{
				Document: MismatchInfo{
					Task:   taskID,
					Detail: r,
				}.MarshalToBSON(),
			}
		},
	)

	_, err := db.Collection(mismatchesCollectionName).BulkWrite(
		ctx,
		models,
	)

	return errors.Wrapf(err, "recording %d mismatches", len(models))
}<|MERGE_RESOLUTION|>--- conflicted
+++ resolved
@@ -2,10 +2,7 @@
 
 import (
 	"context"
-<<<<<<< HEAD
-=======
 	"encoding/binary"
->>>>>>> 67c0de82
 	"fmt"
 
 	"github.com/10gen/migration-verifier/option"
@@ -26,7 +23,6 @@
 	Detail VerificationResult
 }
 
-<<<<<<< HEAD
 func getMismatchDocMissingAggExpr(docExpr any) bson.D {
 	return getResultDocMissingAggExpr(
 		bson.D{{"$getField", bson.D{
@@ -34,7 +30,8 @@
 			{"field", "detail"},
 		}}},
 	)
-=======
+}
+
 var _ bson.Marshaler = MismatchInfo{}
 
 func (mi MismatchInfo) MarshalBSON() ([]byte, error) {
@@ -63,7 +60,6 @@
 	}
 
 	return buf
->>>>>>> 67c0de82
 }
 
 func createMismatchesCollection(ctx context.Context, db *mongo.Database) error {
