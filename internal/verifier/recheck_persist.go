package verifier

import (
	"context"
	"fmt"
	"time"

	"github.com/10gen/migration-verifier/internal/util"
	"github.com/pkg/errors"
	"go.mongodb.org/mongo-driver/v2/bson"
)

type eventBatch struct {
	events      []ParsedEvent
	resumeToken bson.Raw
}

const (
	minResumeTokenPersistInterval = 10 * time.Second
)

// RunChangeEventPersistor persists rechecks from change event batches.
// It needs to be started after the reader starts and should run in its own
// goroutine.
func (verifier *Verifier) RunChangeEventPersistor(
	ctx context.Context,
	reader changeReader,
) error {
	clusterName := reader.getWhichCluster()
	persistCallback := reader.persistResumeToken
	in := reader.getReadChannel()

	var err error

	var lastPersistedTime time.Time
	persistResumeTokenIfNeeded := func(ctx context.Context, token bson.Raw) {
		if time.Since(lastPersistedTime) >= minResumeTokenPersistInterval {
			persistErr := persistCallback(ctx, token)
			if persistErr != nil {
				verifier.logger.Warn().
					Str("changeReader", string(clusterName)).
					Err(persistErr).
					Msg("Failed to persist resume token. Because of this, if the verifier restarts, it will have to re-process already-handled change events. This error may be transient, but if it recurs, investigate.")
			} else {
				lastPersistedTime = time.Now()
			}
		}
	}

HandlerLoop:
	for err == nil {
		select {
		case <-ctx.Done():
			err = util.WrapCtxErrWithCause(ctx)

			verifier.logger.Debug().
				Err(err).
				Str("changeReader", string(clusterName)).
				Msg("Change event handler failed.")
		case batch, more := <-in:
			if !more {
				verifier.logger.Debug().
					Str("changeReader", string(clusterName)).
					Msg("Change event batch channel has been closed.")

				break HandlerLoop
			}

			verifier.logger.Trace().
				Str("changeReader", string(clusterName)).
				Int("batchSize", len(batch.events)).
				Any("batch", batch).
				Msg("Handling change event batch.")

			err = errors.Wrap(
<<<<<<< HEAD
				verifier.PersistChangeEvents(ctx, batch, clusterName),
				"persisting rechecks for change events",
=======
				verifier.PersistChangeEvents(ctx, batch, reader),
				"failed to handle change stream events",
>>>>>>> 32372b96
			)

			if err == nil && batch.resumeToken != nil {
				persistResumeTokenIfNeeded(ctx, batch.resumeToken)
			}
		}
	}

	return err
}

// PersistChangeEvents performs the necessary work for change events after receiving a batch.
<<<<<<< HEAD
func (verifier *Verifier) PersistChangeEvents(ctx context.Context, batch eventBatch, eventOrigin whichCluster) error {
=======
func (verifier *Verifier) PersistChangeEvents(ctx context.Context, batch changeEventBatch, reader changeReader) error {
>>>>>>> 32372b96
	if len(batch.events) == 0 {
		return nil
	}

	dbNames := make([]string, 0, len(batch.events))
	collNames := make([]string, 0, len(batch.events))
	docIDs := make([]bson.RawValue, 0, len(batch.events))
	dataSizes := make([]int32, 0, len(batch.events))

	latestTimestamp := bson.Timestamp{}

<<<<<<< HEAD
	for _, changeEvent := range batch.events {
=======
	eventOrigin := reader.getWhichCluster()

	for i, changeEvent := range batch.events {
>>>>>>> 32372b96
		if !supportedEventOpTypes.Contains(changeEvent.OpType) {
			panic(fmt.Sprintf("Unsupported optype in event; should have failed already! event=%+v", changeEvent))
		}

		if changeEvent.ClusterTime == nil {
			verifier.logger.Warn().
				Any("event", changeEvent).
				Msg("Change event unexpectedly lacks a clusterTime?!?")
		} else if changeEvent.ClusterTime.After(latestTimestamp) {
			latestTimestamp = *changeEvent.ClusterTime
		}

		var srcDBName, srcCollName string

		// Recheck Docs are keyed by source namespaces.
		// We need to retrieve the source namespaces if change events are from the destination.
		switch eventOrigin {
		case dst:
			if verifier.nsMap.Len() == 0 {
				// Namespace is not remapped. Source namespace is the same as the destination.
				srcDBName = changeEvent.Ns.DB
				srcCollName = changeEvent.Ns.Coll
			} else {
				if changeEvent.Ns.DB == verifier.metaDBName {
					continue
				}

				dstNs := fmt.Sprintf("%s.%s", changeEvent.Ns.DB, changeEvent.Ns.Coll)
				srcNs, exist := verifier.nsMap.GetSrcNamespace(dstNs)
				if !exist {
					return errors.Errorf("no source namespace matches the destination namepsace %#q", dstNs)
				}
				srcDBName, srcCollName = SplitNamespace(srcNs)
			}
		case src:
			srcDBName = changeEvent.Ns.DB
			srcCollName = changeEvent.Ns.Coll
		default:
			panic(fmt.Sprintf("unknown event origin: %s", eventOrigin))
		}

		dbNames = append(dbNames, srcDBName)
		collNames = append(collNames, srcCollName)
		docIDs = append(docIDs, changeEvent.DocID)

		var dataSize int32
		if changeEvent.FullDocLen.OrZero() > 0 {
			dataSize = int32(changeEvent.FullDocLen.OrZero())
		} else if changeEvent.FullDocument == nil {
			// This happens for deletes and for some updates.
			// The document is probably, but not necessarily, deleted.
			dataSize = defaultUserDocumentSize
		} else {
			// This happens for inserts, replaces, and most updates.
			dataSize = int32(len(changeEvent.FullDocument))
		}

<<<<<<< HEAD
		dataSizes = append(dataSizes, dataSize)

		if err := eventRecorder.AddEvent(&changeEvent); err != nil {
=======
		if err := reader.getEventRecorder().AddEvent(&changeEvent); err != nil {
>>>>>>> 32372b96
			return errors.Wrapf(
				err,
				"failed to augment stats with %s change event (%+v)",
				eventOrigin,
				changeEvent,
			)
		}
	}

	latestTimestampTime := time.Unix(int64(latestTimestamp.T), 0)

	verifier.logger.Trace().
		Str("origin", string(eventOrigin)).
		Int("count", len(docIDs)).
		Any("latestTimestamp", latestTimestamp).
		Time("latestTimestampTime", latestTimestampTime).
		Msg("Persisting rechecks for change events.")

	return verifier.insertRecheckDocs(ctx, dbNames, collNames, docIDs, dataSizes, nil)
}<|MERGE_RESOLUTION|>--- conflicted
+++ resolved
@@ -73,13 +73,8 @@
 				Msg("Handling change event batch.")
 
 			err = errors.Wrap(
-<<<<<<< HEAD
-				verifier.PersistChangeEvents(ctx, batch, clusterName),
+				verifier.PersistChangeEvents(ctx, batch, reader),
 				"persisting rechecks for change events",
-=======
-				verifier.PersistChangeEvents(ctx, batch, reader),
-				"failed to handle change stream events",
->>>>>>> 32372b96
 			)
 
 			if err == nil && batch.resumeToken != nil {
@@ -92,11 +87,7 @@
 }
 
 // PersistChangeEvents performs the necessary work for change events after receiving a batch.
-<<<<<<< HEAD
-func (verifier *Verifier) PersistChangeEvents(ctx context.Context, batch eventBatch, eventOrigin whichCluster) error {
-=======
-func (verifier *Verifier) PersistChangeEvents(ctx context.Context, batch changeEventBatch, reader changeReader) error {
->>>>>>> 32372b96
+func (verifier *Verifier) PersistChangeEvents(ctx context.Context, batch eventBatch, reader changeReader) error {
 	if len(batch.events) == 0 {
 		return nil
 	}
@@ -108,13 +99,9 @@
 
 	latestTimestamp := bson.Timestamp{}
 
-<<<<<<< HEAD
-	for _, changeEvent := range batch.events {
-=======
 	eventOrigin := reader.getWhichCluster()
 
-	for i, changeEvent := range batch.events {
->>>>>>> 32372b96
+	for _, changeEvent := range batch.events {
 		if !supportedEventOpTypes.Contains(changeEvent.OpType) {
 			panic(fmt.Sprintf("Unsupported optype in event; should have failed already! event=%+v", changeEvent))
 		}
@@ -172,13 +159,9 @@
 			dataSize = int32(len(changeEvent.FullDocument))
 		}
 
-<<<<<<< HEAD
 		dataSizes = append(dataSizes, dataSize)
 
-		if err := eventRecorder.AddEvent(&changeEvent); err != nil {
-=======
 		if err := reader.getEventRecorder().AddEvent(&changeEvent); err != nil {
->>>>>>> 32372b96
 			return errors.Wrapf(
 				err,
 				"failed to augment stats with %s change event (%+v)",
