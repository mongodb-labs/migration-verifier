--- conflicted
+++ resolved
@@ -34,22 +34,13 @@
 )
 
 type readerCurrentTimes struct {
-<<<<<<< HEAD
-	LastHandledTime bson.Timestamp `json:"lastHandledTime"`
-	LastClusterTime bson.Timestamp `json:"lastClusterTime"`
-=======
 	LastHandledTime   bson.Timestamp `json:"lastHandledTime"`
 	LastOperationTime bson.Timestamp `json:"lastOperationTime"`
->>>>>>> 2b713c2f
 }
 
 func (rp readerCurrentTimes) Lag() time.Duration {
 	return time.Second * time.Duration(
-<<<<<<< HEAD
-		int(rp.LastClusterTime.T)-int(rp.LastHandledTime.T),
-=======
 		int(rp.LastOperationTime.T)-int(rp.LastHandledTime.T),
->>>>>>> 2b713c2f
 	)
 }
 
@@ -104,22 +95,13 @@
 
 func newChangeReaderCommon(clusterName whichCluster) ChangeReaderCommon {
 	return ChangeReaderCommon{
-<<<<<<< HEAD
-		readerType:           clusterName,
-		changeEventBatchChan: make(chan changeEventBatch, batchChanBufferSize),
-		writesOffTs:          util.NewEventual[bson.Timestamp](),
-		currentTimes:         msync.NewTypedAtomic(option.None[readerCurrentTimes]()),
-		lastChangeEventTime:  msync.NewTypedAtomic(option.None[bson.Timestamp]()),
-		batchSizeHistory:     history.New[int](time.Minute),
-=======
 		readerType:          clusterName,
-		eventBatchChan:      make(chan eventBatch, batchChanBufferSize),
-		eventRecorder:       NewEventRecorder(),
 		writesOffTs:         util.NewEventual[bson.Timestamp](),
 		currentTimes:        msync.NewTypedAtomic(option.None[readerCurrentTimes]()),
 		lastChangeEventTime: msync.NewTypedAtomic(option.None[bson.Timestamp]()),
 		batchSizeHistory:    history.New[int](time.Minute),
->>>>>>> 2b713c2f
+		eventBatchChan:      make(chan eventBatch, batchChanBufferSize),
+		eventRecorder:       NewEventRecorder(),
 		onDDLEvent: lo.Ternary(
 			clusterName == dst,
 			onDDLEventAllow,
@@ -169,24 +151,7 @@
 
 func (rc *ChangeReaderCommon) getCurrentTimes() option.Option[readerCurrentTimes] {
 	return rc.currentTimes.Load()
-<<<<<<< HEAD
-}
-
-/*
-// getLag returns the observed change stream lag (i.e., the delta between
-// cluster time and the most-recently-seen change event).
-func (rc *ChangeReaderCommon) getLag() option.Option[time.Duration] {
-	if prog, has := rc.progress.Load().Get(); has {
-		return option.Some(
-			time.Duration(int(prog.lastClusterTime.T)-int(prog.lastResumeTime.T)) * time.Second,
-		)
-	}
-
-	return option.None[time.Duration]()
-=======
->>>>>>> 2b713c2f
-}
-*/
+}
 
 // getEventsPerSecond returns the number of change events per second we’ve been
 // seeing “recently”. (See implementation for the actual period over which we
@@ -382,20 +347,6 @@
 func (rc *ChangeReaderCommon) updateTimes(sess *mongo.Session, token bson.Raw) {
 	tokenTs, err := rc.resumeTokenTSExtractor(token)
 	if err == nil {
-<<<<<<< HEAD
-		cTime, err := util.GetClusterTimeFromSession(sess)
-		if err != nil {
-			rc.logger.Warn().
-				Err(err).
-				Str("reader", string(rc.getWhichCluster())).
-				Msg("Failed to extract cluster time from session.")
-		} else {
-			rc.currentTimes.Store(option.Some(readerCurrentTimes{
-				LastHandledTime: tokenTs,
-				LastClusterTime: cTime,
-			}))
-		}
-=======
 		opTime := sess.OperationTime()
 
 		if opTime == nil {
@@ -406,7 +357,6 @@
 			LastHandledTime:   tokenTs,
 			LastOperationTime: *opTime,
 		}))
->>>>>>> 2b713c2f
 	} else {
 		rc.logger.Warn().
 			Err(err).
