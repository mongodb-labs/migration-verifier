package verifier

import (
	"context"
	"time"

	"github.com/10gen/migration-verifier/history"
	"github.com/10gen/migration-verifier/internal/logger"
	"github.com/10gen/migration-verifier/internal/retry"
	"github.com/10gen/migration-verifier/internal/util"
	"github.com/10gen/migration-verifier/msync"
	"github.com/10gen/migration-verifier/option"
	"github.com/pkg/errors"
	"github.com/rs/zerolog"
	"github.com/samber/lo"
	"github.com/samber/mo"
	"go.mongodb.org/mongo-driver/v2/bson"
	"go.mongodb.org/mongo-driver/v2/mongo"
	"go.mongodb.org/mongo-driver/v2/mongo/options"
	"golang.org/x/sync/errgroup"
)

type ddlEventHandling string

const (
	defaultUserDocumentSize = 1024

	// The number of batches we’ll hold in memory at once.
	batchChanBufferSize = 100

	onDDLEventAllow ddlEventHandling = "allow"

	changeReaderCollectionName = "changeReader"
)

type readerCurrentTimes struct {
	LastHandledTime   bson.Timestamp `json:"lastHandledTime"`
	LastOperationTime bson.Timestamp `json:"lastOperationTime"`
}

func (rp readerCurrentTimes) Lag() time.Duration {
	return time.Second * time.Duration(
		int(rp.LastOperationTime.T)-int(rp.LastHandledTime.T),
	)
}

type changeReader interface {
	getWhichCluster() whichCluster
	getReadChannel() <-chan eventBatch
	getEventRecorder() *EventRecorder
	getStartTimestamp() bson.Timestamp
	getLastSeenClusterTime() option.Option[bson.Timestamp]
	getEventsPerSecond() option.Option[float64]
	getCurrentTimes() option.Option[readerCurrentTimes]
	getBufferSaturation() float64
	noteBatchSize(int)
	setWritesOff(bson.Timestamp)
	start(context.Context, *errgroup.Group) error
	persistResumeToken(context.Context, bson.Raw) error
	isRunning() bool
	String() string
}

type ChangeReaderCommon struct {
	readerType whichCluster

	logger     *logger.Logger
	namespaces []string

	metaDB        *mongo.Database
	watcherClient *mongo.Client
	clusterInfo   util.ClusterInfo

	eventRecorder *EventRecorder

	resumeTokenTSExtractor func(bson.Raw) (bson.Timestamp, error)

	running        bool
	eventBatchChan chan eventBatch
	writesOffTs    *util.Eventual[bson.Timestamp]

	lastChangeEventTime *msync.TypedAtomic[option.Option[bson.Timestamp]]

	currentTimes *msync.TypedAtomic[option.Option[readerCurrentTimes]]

	startAtTs *bson.Timestamp

	batchSizeHistory *history.History[int]

	createIteratorCb func(context.Context, *mongo.Session) (bson.Timestamp, error)
	iterateCb        func(context.Context, *retry.FuncInfo, *mongo.Session) error

	onDDLEvent ddlEventHandling
}

func newChangeReaderCommon(clusterName whichCluster) ChangeReaderCommon {
	return ChangeReaderCommon{
		readerType:          clusterName,
		eventBatchChan:      make(chan eventBatch, batchChanBufferSize),
		eventRecorder:       NewEventRecorder(),
		writesOffTs:         util.NewEventual[bson.Timestamp](),
		currentTimes:        msync.NewTypedAtomic(option.None[readerCurrentTimes]()),
		lastChangeEventTime: msync.NewTypedAtomic(option.None[bson.Timestamp]()),
		batchSizeHistory:    history.New[int](time.Minute),
		onDDLEvent: lo.Ternary(
			clusterName == dst,
			onDDLEventAllow,
			"",
		),
	}
}

func (rc *ChangeReaderCommon) getWhichCluster() whichCluster {
	return rc.readerType
}

func (rc *ChangeReaderCommon) getEventRecorder() *EventRecorder {
	return rc.eventRecorder
}

func (rc *ChangeReaderCommon) getStartTimestamp() bson.Timestamp {
	if rc.startAtTs == nil {
		panic("no start timestamp yet?!?")
	}

	return *rc.startAtTs
}

func (rc *ChangeReaderCommon) setWritesOff(ts bson.Timestamp) {
	rc.writesOffTs.Set(ts)
}

func (rc *ChangeReaderCommon) isRunning() bool {
	return rc.running
}

func (rc *ChangeReaderCommon) getReadChannel() <-chan eventBatch {
	return rc.eventBatchChan
}

func (rc *ChangeReaderCommon) getLastSeenClusterTime() option.Option[bson.Timestamp] {
	return rc.lastChangeEventTime.Load()
}

// getBufferSaturation returns the reader’s internal buffer’s saturation level
// as a fraction. If saturation rises, that means we’re reading events faster
// than we can persist them.
func (rc *ChangeReaderCommon) getBufferSaturation() float64 {
	return util.DivideToF64(len(rc.eventBatchChan), cap(rc.eventBatchChan))
}

func (rc *ChangeReaderCommon) getCurrentTimes() option.Option[readerCurrentTimes] {
	return rc.currentTimes.Load()
}

// getEventsPerSecond returns the number of change events per second we’ve been
// seeing “recently”. (See implementation for the actual period over which we
// compile this metric.)
func (rc *ChangeReaderCommon) getEventsPerSecond() option.Option[float64] {
	logs := rc.batchSizeHistory.Get()
	lastLog, hasLogs := lo.Last(logs)

	if hasLogs && lastLog.At != logs[0].At {
		span := lastLog.At.Sub(logs[0].At)

		// Each log contains a time and a # of events that happened since
		// the prior log. Thus, each log’s Datum is a count of events that
		// happened before the timestamp. Since we want the # of events that
		// happened between the first & last times, we only want events *after*
		// the first time. Thus, we skip the first log entry here.
		totalEvents := 0
		for _, log := range logs[1:] {
			totalEvents += log.Datum
		}

		return option.Some(util.DivideToF64(totalEvents, span.Seconds()))
	}

	return option.None[float64]()
}

<<<<<<< HEAD
func (rc *ChangeReaderCommon) noteBatchSize(size int) {
	rc.batchSizeHistory.Add(size)
=======
func (rc *ChangeReaderCommon) start(
	ctx context.Context,
	eg *errgroup.Group,
) error {
	// This channel holds the first change stream creation's result, whether
	// success or failure. Rather than using a Result we could make separate
	// Timestamp and error channels, but the single channel is cleaner since
	// there's no chance of "nonsense" like both channels returning a payload.
	initialCreateResultChan := make(chan mo.Result[bson.Timestamp])

	eg.Go(
		func() error {
			// Closing changeEventBatchChan at the end of change stream goroutine
			// notifies the verifier's change event handler to exit.
			defer func() {
				rc.logger.Debug().
					Str("reader", string(rc.readerType)).
					Msg("Finished.")

				close(rc.eventBatchChan)
			}()

			retryer := retry.New().WithErrorCodes(util.CursorKilledErrCode)

			parentThreadWaiting := true

			err := retryer.WithCallback(
				func(ctx context.Context, ri *retry.FuncInfo) error {
					sess, err := rc.watcherClient.StartSession()
					if err != nil {
						return errors.Wrap(err, "failed to start session")
					}

					if rc.createIteratorCb == nil {
						panic("rc.createIteratorCb should be set")
					}

					startTs, err := rc.createIteratorCb(ctx, sess)
					if err != nil {
						logEvent := rc.logger.Debug().
							Err(err).
							Str("reader", string(rc.readerType))

						if parentThreadWaiting {
							logEvent.Msg("First change stream open failed.")

							initialCreateResultChan <- mo.Err[bson.Timestamp](err)
							return nil
						}

						logEvent.Msg("Retried change stream open failed.")

						return err
					}

					logEvent := rc.logger.Debug().
						Str("reader", string(rc.readerType)).
						Any("startTimestamp", startTs)

					if parentThreadWaiting {
						logEvent.Msg("First change stream open succeeded.")

						initialCreateResultChan <- mo.Ok(startTs)
						close(initialCreateResultChan)
						parentThreadWaiting = false
					} else {
						logEvent.Msg("Retried change stream open succeeded.")
					}

					return rc.iterateCb(ctx, ri, sess)
				},
				"reading %s’s changes", rc.readerType,
			).Run(ctx, rc.logger)

			return err
		},
	)

	result := <-initialCreateResultChan

	startTs, err := result.Get()
	if err != nil {
		return errors.Wrapf(err, "creating change stream")
	}

	rc.startAtTs = &startTs

	rc.running = true

	return nil
>>>>>>> 4d508c03
}

func (rc *ChangeReaderCommon) persistResumeToken(ctx context.Context, token bson.Raw) error {
	if len(token) == 0 {
		panic("internal error: resume token is empty but should never be")
	}

	ts, err := rc.resumeTokenTSExtractor(token)
	if err != nil {
		return errors.Wrapf(err, "parsing resume token %#q", token)
	}

	if ts.IsZero() {
		panic("empty ts in resume token is invalid!")
	}

	coll := rc.metaDB.Collection(changeReaderCollectionName)
	_, err = coll.ReplaceOne(
		ctx,
		bson.D{{"_id", resumeTokenDocID(rc.getWhichCluster())}},
		token,
		options.Replace().SetUpsert(true),
	)

	if err != nil {
		return errors.Wrapf(err, "persisting %s resume token (%v)", rc.readerType, token)
	}

	logEvent := rc.logger.Debug()

	logEvent = addTimestampToLogEvent(ts, logEvent)

	logEvent.Msgf("Persisted %s’s resume token.", rc.readerType)

	return nil
}

func resumeTokenDocID(clusterType whichCluster) string {
	switch clusterType {
	case src:
		return "srcResumeToken"
	case dst:
		return "dstResumeToken"
	default:
		panic("unknown readerType: " + clusterType)
	}
}

func (rc *ChangeReaderCommon) getMetadataCollection() *mongo.Collection {
	return rc.metaDB.Collection(changeReaderCollectionName)
}

func (rc *ChangeReaderCommon) loadResumeToken(ctx context.Context) (option.Option[bson.Raw], error) {
	coll := rc.getMetadataCollection()

	token, err := coll.FindOne(
		ctx,
		bson.D{{"_id", resumeTokenDocID(rc.getWhichCluster())}},
	).Raw()

	if err != nil {
		if errors.Is(err, mongo.ErrNoDocuments) {
			err = nil
		}

		return option.None[bson.Raw](), err
	}

	return option.Some(token), nil
}

func (rc *ChangeReaderCommon) updateTimes(sess *mongo.Session, token bson.Raw) {
	tokenTs, err := rc.resumeTokenTSExtractor(token)
	if err == nil {
		opTime := sess.OperationTime()

		if opTime == nil {
			panic("session operationTime is nil … did this get called prematurely?")
		}

		rc.currentTimes.Store(option.Some(readerCurrentTimes{
			LastHandledTime:   tokenTs,
			LastOperationTime: *opTime,
		}))
	} else {
		rc.logger.Warn().
			Err(err).
			Msgf("Failed to extract timestamp from %s's resume token to compute lag.", rc.readerType)
	}
}

func (rc *ChangeReaderCommon) logIgnoredDDL(rawEvent bson.Raw) {
	rc.logger.Info().
		Str("reader", string(rc.readerType)).
		Stringer("event", rawEvent).
		Msg("Ignoring event with unrecognized type on destination. (It’s assumedly internal to the migration.)")
}

func addTimestampToLogEvent(ts bson.Timestamp, event *zerolog.Event) *zerolog.Event {
	return event.
		Any("timestamp", ts).
		Time("time", time.Unix(int64(ts.T), int64(0)))
}<|MERGE_RESOLUTION|>--- conflicted
+++ resolved
@@ -179,10 +179,10 @@
 	return option.None[float64]()
 }
 
-<<<<<<< HEAD
 func (rc *ChangeReaderCommon) noteBatchSize(size int) {
 	rc.batchSizeHistory.Add(size)
-=======
+}
+
 func (rc *ChangeReaderCommon) start(
 	ctx context.Context,
 	eg *errgroup.Group,
@@ -273,7 +273,6 @@
 	rc.running = true
 
 	return nil
->>>>>>> 4d508c03
 }
 
 func (rc *ChangeReaderCommon) persistResumeToken(ctx context.Context, token bson.Raw) error {
