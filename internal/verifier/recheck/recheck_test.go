package recheck

import (
	"math/rand/v2"
	"testing"
	"time"

	"github.com/10gen/migration-verifier/mbson"
	"github.com/stretchr/testify/assert"
	"github.com/stretchr/testify/require"
	"go.mongodb.org/mongo-driver/v2/bson"
)

func TestMismatchTimesBSON(t *testing.T) {
<<<<<<< HEAD
	mt := MismatchTimes{
=======
	mt := MismatchHistory{
>>>>>>> 4ac6c1e7
		First:      bson.NewDateTimeFromTime(time.Now()),
		DurationMS: 123,
	}

	raw := mt.MarshalToBSON()
	mtd := bson.D{}

	assert.NoError(t, bson.Unmarshal(raw, &mtd))
	assert.Equal(
		t,
		bson.D{
			{"first", mt.First},
			{"durationMS", mt.DurationMS},
		},
		mtd,
	)

<<<<<<< HEAD
	var mtRT MismatchTimes
=======
	var mtRT MismatchHistory
>>>>>>> 4ac6c1e7
	assert.NoError(t, bson.Unmarshal(raw, &mtRT))
	assert.Equal(t, mt, mtRT)
}

func TestPrimaryKeyBSON(t *testing.T) {
	pk := PrimaryKey{
		SrcDatabaseName:   "mydb",
		SrcCollectionName: "mycoll",
		DocumentID:        mbson.ToRawValue(123123),
		Rand:              rand.Int32(),
	}

	assert.Panics(
		t,
		func() { _, _ = bson.Marshal(pk) },
		"plain Marshal() panics",
	)

	raw := pk.MarshalToBSON()

	assert.NoError(t, bson.Unmarshal(raw, &bson.D{}), "marshal outputs BSON")

	var rt PrimaryKey
	assert.Panics(
		t,
		func() { _ = bson.Unmarshal(raw, &rt) },
		"plain Unmarshal() panics",
	)

	require.NoError(t, (&rt).UnmarshalFromBSON(raw))

	assert.Equal(t, pk, rt, "should round-trip")
}

func TestDocBSON(t *testing.T) {
	doc := Doc{
		PrimaryKey: PrimaryKey{
			SrcDatabaseName:   "mydb",
			SrcCollectionName: "mycoll",
			DocumentID:        mbson.ToRawValue("heyhey"),
		},
	}

	assert.Panics(
		t,
		func() { _, _ = bson.Marshal(doc) },
		"plain Marshal() panics",
	)

	raw := doc.MarshalToBSON()

	assert.NoError(t, bson.Unmarshal(raw, &bson.D{}), "marshal outputs BSON")

	var rt Doc

	assert.Panics(
		t,
		func() { _ = bson.Unmarshal(raw, &rt) },
		"plain Unmarshal() panics",
	)

	require.NoError(t, (&rt).UnmarshalFromBSON(raw))

	assert.Equal(t, doc, rt, "doc should round-trip")
}<|MERGE_RESOLUTION|>--- conflicted
+++ resolved
@@ -12,11 +12,7 @@
 )
 
 func TestMismatchTimesBSON(t *testing.T) {
-<<<<<<< HEAD
-	mt := MismatchTimes{
-=======
 	mt := MismatchHistory{
->>>>>>> 4ac6c1e7
 		First:      bson.NewDateTimeFromTime(time.Now()),
 		DurationMS: 123,
 	}
@@ -34,11 +30,7 @@
 		mtd,
 	)
 
-<<<<<<< HEAD
-	var mtRT MismatchTimes
-=======
 	var mtRT MismatchHistory
->>>>>>> 4ac6c1e7
 	assert.NoError(t, bson.Unmarshal(raw, &mtRT))
 	assert.Equal(t, mt, mtRT)
 }
