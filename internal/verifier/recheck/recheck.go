--- conflicted
+++ resolved
@@ -113,36 +113,12 @@
 	return nil
 }
 
-<<<<<<< HEAD
-type MismatchTimes struct {
-=======
 // MismatchHistory records historical numbers on a mismatch.
 type MismatchHistory struct {
->>>>>>> 4ac6c1e7
 	First      bson.DateTime
 	DurationMS int64
 }
 
-<<<<<<< HEAD
-var MismatchTimesBSONLength = len(MismatchTimes{}.MarshalToBSON())
-
-// NB: We allow bson.Unmarshal to work because it’s needed in VerificationTask.
-var _ bson.Marshaler = MismatchTimes{}
-var _ bson.Unmarshaler = &MismatchTimes{}
-
-func (mt MismatchTimes) MarshalBSON() ([]byte, error) {
-	return mt.MarshalToBSON(), nil
-}
-
-func (mt *MismatchTimes) UnmarshalBSON(in []byte) error {
-	return mt.UnmarshalFromBSON(in)
-}
-
-func (mt MismatchTimes) MarshalToBSON() []byte {
-	expectedLen := 4 + // header
-		1 + 5 + 1 + 8 + // first
-		1 + 10 + 1 + 8 + // latest
-=======
 var MismatchHistoryBSONLength = len(MismatchHistory{}.MarshalToBSON())
 
 var _ bson.Marshaler = MismatchHistory{}
@@ -162,7 +138,6 @@
 	expectedLen := 4 + // header
 		1 + 5 + 1 + 8 + // first
 		1 + 10 + 1 + 8 + // duration
->>>>>>> 4ac6c1e7
 		1
 
 	doc := make(bson.Raw, 4, expectedLen)
@@ -179,11 +154,7 @@
 	return doc
 }
 
-<<<<<<< HEAD
-func (mt *MismatchTimes) UnmarshalFromBSON(in []byte) error {
-=======
 func (mt *MismatchHistory) UnmarshalFromBSON(in []byte) error {
->>>>>>> 4ac6c1e7
 	for el, err := range mbson.RawElements(bson.Raw(in)) {
 		if err != nil {
 			return errors.Wrap(err, "iterating BSON doc fields")
@@ -220,13 +191,8 @@
 	// is enqueued multiple times for the same document in the same generation.
 	DataSize int32 `bson:"dataSize"`
 
-<<<<<<< HEAD
-	// MismatchTimes tracks the times when this doc was seen mismatched.
-	MismatchTimes option.Option[MismatchTimes] `bson:"mismatchTimes"`
-=======
 	// FirstMismatchTime records when this doc was seen mismatched.
 	FirstMismatchTime option.Option[bson.DateTime] `bson:"firstMismatchTime"`
->>>>>>> 4ac6c1e7
 }
 
 var _ bson.Marshaler = Doc{}
@@ -244,26 +210,16 @@
 	// This document’s nonvariable parts comprise 24 bytes.
 	expectedLen := 24 + len(keyRaw)
 
-<<<<<<< HEAD
-	if rd.MismatchTimes.IsSome() {
-		expectedLen += 1 + 13 + 1 + MismatchTimesBSONLength
-=======
 	if rd.FirstMismatchTime.IsSome() {
 		expectedLen += 1 + len("firstMismatchTime") + 1 + 8
->>>>>>> 4ac6c1e7
 	}
 
 	doc := make(bson.Raw, 4, expectedLen)
 	doc = bsoncore.AppendDocumentElement(doc, "_id", keyRaw)
 	doc = bsoncore.AppendInt32Element(doc, "dataSize", int32(rd.DataSize))
 
-<<<<<<< HEAD
-	if mt, has := rd.MismatchTimes.Get(); has {
-		doc = bsoncore.AppendDocumentElement(doc, "mismatchTimes", mt.MarshalToBSON())
-=======
 	if fmt, has := rd.FirstMismatchTime.Get(); has {
 		doc = bsoncore.AppendDateTimeElement(doc, "firstMismatchTime", int64(fmt))
->>>>>>> 4ac6c1e7
 	}
 
 	doc = append(doc, 0)
@@ -306,25 +262,6 @@
 			if err := mbson.UnmarshalElementValue(el, &rd.DataSize); err != nil {
 				return err
 			}
-<<<<<<< HEAD
-		case "mismatchTimes":
-			elType := bson.Type(el[0])
-			if elType != bson.TypeEmbeddedDocument {
-				return fmt.Errorf(
-					"%#q should be BSON %s but found %s",
-					key,
-					bson.TypeEmbeddedDocument,
-					elType,
-				)
-			}
-
-			var mmTimes MismatchTimes
-			if err := mmTimes.UnmarshalFromBSON(el.Value().Document()); err != nil {
-				return errors.Wrapf(err, "unmarshaling %#q", key)
-			}
-
-			rd.MismatchTimes = option.Some(mmTimes)
-=======
 		case "firstMismatchTime":
 			var fmt bson.DateTime
 			if err := mbson.UnmarshalElementValue(el, &fmt); err != nil {
@@ -332,7 +269,6 @@
 			}
 
 			rd.FirstMismatchTime = option.Some(fmt)
->>>>>>> 4ac6c1e7
 		}
 	}
 
