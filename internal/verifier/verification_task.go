--- conflicted
+++ resolved
@@ -15,13 +15,10 @@
 	"github.com/10gen/migration-verifier/internal/partitions"
 	"github.com/10gen/migration-verifier/internal/retry"
 	"github.com/10gen/migration-verifier/internal/types"
-<<<<<<< HEAD
-	"github.com/rs/zerolog"
-=======
 	"github.com/10gen/migration-verifier/mslices"
 	"github.com/10gen/migration-verifier/option"
 	"github.com/pkg/errors"
->>>>>>> ca15a0a2
+	"github.com/rs/zerolog"
 	"go.mongodb.org/mongo-driver/bson"
 	"go.mongodb.org/mongo-driver/bson/primitive"
 	"go.mongodb.org/mongo-driver/mongo"
@@ -206,21 +203,13 @@
 	ids []interface{},
 	dataSize types.ByteCount,
 	srcNamespace string,
-<<<<<<< HEAD
 ) (VerificationTask, error) {
-=======
-) (*VerificationTask, error) {
->>>>>>> ca15a0a2
 	dstNamespace := srcNamespace
 	if verifier.nsMap.Len() != 0 {
 		var ok bool
 		dstNamespace, ok = verifier.nsMap.GetDstNamespace(srcNamespace)
 		if !ok {
-<<<<<<< HEAD
 			return VerificationTask{}, fmt.Errorf("Could not find Namespace %s", srcNamespace)
-=======
-			return nil, fmt.Errorf("Could not find Namespace %s", srcNamespace)
->>>>>>> ca15a0a2
 		}
 	}
 
@@ -238,18 +227,13 @@
 		SourceByteCount:     dataSize,
 	}
 
-<<<<<<< HEAD
-	_, err := verifier.verificationTaskCollection().InsertOne(ctx, &verificationTask)
-	return verificationTask, err
-=======
 	err := retry.Retry(ctx, verifier.logger, func(ctx context.Context, _ *retry.FuncInfo) error {
 		_, err := verifier.verificationTaskCollection().InsertOne(ctx, &task)
 
 		return err
 	})
 
-	return &task, err
->>>>>>> ca15a0a2
+	return task, err
 }
 
 func (verifier *Verifier) FindNextVerifyTaskAndUpdate(
