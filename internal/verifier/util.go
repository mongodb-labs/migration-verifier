package verifier

import (
	"context"
	"fmt"
	"strings"

	"github.com/10gen/migration-verifier/internal/logger"
	"github.com/10gen/migration-verifier/internal/partitions"
	"github.com/10gen/migration-verifier/internal/retry"
	"github.com/10gen/migration-verifier/internal/util"
	"github.com/pkg/errors"
	"go.mongodb.org/mongo-driver/bson"
	"go.mongodb.org/mongo-driver/bson/primitive"
	"go.mongodb.org/mongo-driver/mongo"
)

// Specify states
const (
	Unprocessed = "unprocessed"
	Upserted    = "upserted"
	Deleted     = "deleted"
	NotFound    = "not found"
)

// Specify error codes
const (
	ErrorGetClusterStatsSummary = 522601
	ErrorTrackedDirtyBytes
	ErrorReplicationDelayed

	ErrorInsertTask
	ErrorUpdateParentTask
	ErrorUpdateTask
)

// SplitNamespace returns db, collection
func SplitNamespace(namespace string) (string, string) {
	dot := strings.Index(namespace, ".")
	if dot < 0 {
		return namespace, ""
	}
	return namespace[:dot], namespace[dot+1:]
}

// Returns full name of collection including database name
func FullName(collection *mongo.Collection) string {
	return collection.Database().Name() + "." + collection.Name()
}

// Namespace represents a db and coll.
type Namespace struct {
	// The database and collection name of the namespace being copied.
	DB   string `bson:"db"`
	Coll string `bson:"coll"`
}

func (ns *Namespace) String() string {
	return fmt.Sprintf("{ db: %s, coll: %s }", ns.DB, ns.Coll)
}

func (ns *Namespace) FullName() string {
	return ns.DB + "." + ns.Coll
}

// NewNamespace returns a new Namespace struct with the given parameters.
func NewNamespace(db, coll string) *Namespace {
	return &Namespace{
		DB:   db,
		Coll: coll,
	}
}

// Refetch contains the data necessary to track a refretch
type Refetch struct {
	ID            interface{} `bson:"id"`
	SrcNamespace  string      `bson:"srcNamespace"`
	DestNamespace string      `bson:"destNamespace"`
	Status        string
}

// TaskError contains error Code and Message
type TaskError struct {
	Code    int
	Message string
}

func (e TaskError) Error() string {
	return e.Message
}

// QueryFilter stores namespace and partition info
type QueryFilter struct {
	Partition *partitions.Partition `bson:"partition"`
	ShardKeys []string
	Namespace string `bson:"namespace"    json:"namespace"`
	To        string `bson:"to,omitempty" json:"to,omitempty"`
}

// GetLastOpTimeAndSyncShardClusterTime retrieves the last operation time on the source.
func GetLastOpTimeAndSyncShardClusterTime(
	ctx context.Context,
	logger *logger.Logger,
	retryer retry.Retryer,
	client *mongo.Client,
	retryOnLockFailed bool,
) (primitive.Timestamp, error) {
	// 'appendOplogNote' will perform a no-op write on the source cluster. When run against
	// sharded clusters, this command will perform the no-op write on all shards. In receiving
	// the shard responses, the driver notes the highest $clusterTime amongst all of them.
	var response *mongo.SingleResult
	appendOplogNoteCmd := bson.D{
		{"appendOplogNote", 1},
		{"data", bson.D{{"migration-verifier", "last op fetching"}}},
	}

	if retryOnLockFailed {
		retryer = retryer.WithErrorCodes(util.LockFailed)
	}
	err := retryer.RunForTransientErrorsOnly(ctx, logger, func(ri *retry.Info) error {
		ri.Log(logger.Logger,
			"appendOplogNote",
			"source",
			"",
			"",
			fmt.Sprintf("Running appendOplogNote command. %v", appendOplogNoteCmd))
<<<<<<< HEAD
		response = client.Database("admin").RunCommand(ctx, appendOplogNoteCmd)
		if err := response.Err(); err != nil {
=======
		ret := client.Database("admin").RunCommand(ctx, appendOplogNoteCmd)
		var err error
		if response, err = ret.Raw(); err != nil {
>>>>>>> 6851b57f
			return err
		}

		return nil
	})

	// Get the `operationTime` from the response and return it.
	respStruct := struct {
		OperationTime primitive.Timestamp `bson:"operationTime"`
	}{}

	err = response.Decode(&respStruct)
	if err != nil {
		return primitive.Timestamp{}, errors.Wrap(err,
			"failed to parse source cluster's appendOplogNote response")
	}

	return respStruct.OperationTime, nil
}<|MERGE_RESOLUTION|>--- conflicted
+++ resolved
@@ -1,17 +1,10 @@
 package verifier
 
 import (
-	"context"
 	"fmt"
 	"strings"
 
-	"github.com/10gen/migration-verifier/internal/logger"
 	"github.com/10gen/migration-verifier/internal/partitions"
-	"github.com/10gen/migration-verifier/internal/retry"
-	"github.com/10gen/migration-verifier/internal/util"
-	"github.com/pkg/errors"
-	"go.mongodb.org/mongo-driver/bson"
-	"go.mongodb.org/mongo-driver/bson/primitive"
 	"go.mongodb.org/mongo-driver/mongo"
 )
 
@@ -95,59 +88,4 @@
 	ShardKeys []string
 	Namespace string `bson:"namespace"    json:"namespace"`
 	To        string `bson:"to,omitempty" json:"to,omitempty"`
-}
-
-// GetLastOpTimeAndSyncShardClusterTime retrieves the last operation time on the source.
-func GetLastOpTimeAndSyncShardClusterTime(
-	ctx context.Context,
-	logger *logger.Logger,
-	retryer retry.Retryer,
-	client *mongo.Client,
-	retryOnLockFailed bool,
-) (primitive.Timestamp, error) {
-	// 'appendOplogNote' will perform a no-op write on the source cluster. When run against
-	// sharded clusters, this command will perform the no-op write on all shards. In receiving
-	// the shard responses, the driver notes the highest $clusterTime amongst all of them.
-	var response *mongo.SingleResult
-	appendOplogNoteCmd := bson.D{
-		{"appendOplogNote", 1},
-		{"data", bson.D{{"migration-verifier", "last op fetching"}}},
-	}
-
-	if retryOnLockFailed {
-		retryer = retryer.WithErrorCodes(util.LockFailed)
-	}
-	err := retryer.RunForTransientErrorsOnly(ctx, logger, func(ri *retry.Info) error {
-		ri.Log(logger.Logger,
-			"appendOplogNote",
-			"source",
-			"",
-			"",
-			fmt.Sprintf("Running appendOplogNote command. %v", appendOplogNoteCmd))
-<<<<<<< HEAD
-		response = client.Database("admin").RunCommand(ctx, appendOplogNoteCmd)
-		if err := response.Err(); err != nil {
-=======
-		ret := client.Database("admin").RunCommand(ctx, appendOplogNoteCmd)
-		var err error
-		if response, err = ret.Raw(); err != nil {
->>>>>>> 6851b57f
-			return err
-		}
-
-		return nil
-	})
-
-	// Get the `operationTime` from the response and return it.
-	respStruct := struct {
-		OperationTime primitive.Timestamp `bson:"operationTime"`
-	}{}
-
-	err = response.Decode(&respStruct)
-	if err != nil {
-		return primitive.Timestamp{}, errors.Wrap(err,
-			"failed to parse source cluster's appendOplogNote response")
-	}
-
-	return respStruct.OperationTime, nil
 }