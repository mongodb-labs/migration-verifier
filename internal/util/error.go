--- conflicted
+++ resolved
@@ -23,17 +23,11 @@
 // `ErrorCode` newtype, but that requires a more invasive change to everything
 // that uses error codes.
 const (
-<<<<<<< HEAD
-	CommandNotFound         = 59
-	LockFailed              = 107
-	SampleTooManyDuplicates = 28799
-	CursorKilled            = 237
-=======
+	CommandNotFound                = 59
 	LockFailedErrCode              = 107
 	SampleTooManyDuplicatesErrCode = 28799
 	CursorKilledErrCode            = 237
 	DuplicateKeyErrCode            = 11000
->>>>>>> 7780de3b
 )
 
 //
