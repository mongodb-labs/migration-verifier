--- conflicted
+++ resolved
@@ -1,6 +1,5 @@
 #!/bin/sh
 
-<<<<<<< HEAD
 usage() {
 cat << EOF
 Usage: ./build.sh [-a <386|amd64|arm|arm64>] [-o <linux|darwin|windows>]
@@ -33,21 +32,14 @@
 done
 shift $((OPTIND-1))
 
-commit=$(git show --no-patch --format='%H')
-=======
 revision=$(git describe --tags --exact-match 2>/dev/null || echo "DEVELOPMENT:$(git describe --tags)")
->>>>>>> 916bad0e
 buildTime=$(date -u)
 
 goos=$(go env GOOS)
 goarch=$(go env GOARCH)
 
-<<<<<<< HEAD
-GOARCH=${arch:=$(go env GOARCH)} GOOS=${os:=$(go env GOOS)} go build -ldflags="-X 'main.Revision=$commit' -X 'main.BuildTime=$buildTime'" main/migration_verifier.go
-=======
 printf 'Building migration-verifier for %s/%s …\n' "$goos" "$goarch"
 printf '\tRevision: %s\n' "$revision"
 printf '\tBuild Time: %s\n' "$buildTime"
 
-go build -ldflags="-X 'main.Revision=$revision' -X 'main.BuildTime=$buildTime'" main/migration_verifier.go
->>>>>>> 916bad0e
+go build -ldflags="-X 'main.Revision=$revision' -X 'main.BuildTime=$buildTime'" main/migration_verifier.go