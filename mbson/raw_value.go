package mbson

import (
	"fmt"
	"math"
	"time"

	"go.mongodb.org/mongo-driver/v2/bson"
	"go.mongodb.org/mongo-driver/v2/x/bsonx/bsoncore"
)

type bsonCastRecipient interface {
<<<<<<< HEAD
	bson.Raw | bson.Timestamp | bson.ObjectID |
=======
	bson.Raw | bson.Timestamp | bson.ObjectID | bson.DateTime |
>>>>>>> 1a9725f6
		string | int32 | int64 | time.Time
}

type bsonSourceTypes interface {
	string | int | int32 | int64 | bson.ObjectID
}

type cannotCastErr struct {
	gotBSONType bson.Type
	toGoType    any
}

func (ce cannotCastErr) Error() string {
	return fmt.Sprintf("cannot cast BSON %s to %T", ce.gotBSONType, ce.toGoType)
}

// CastRawValue is a “one-stop-shop” interface around bson.RawValue’s various
// casting interfaces. Unlike those functions, though, this returns an error
// if the target type doesn’t match the value.
//
// Augment bsonCastRecipient if you find a type here that’s missing.
func CastRawValue[T bsonCastRecipient](in bson.RawValue) (T, error) {
	switch any(*new(T)).(type) {
	case bson.Raw:
		if doc, isDoc := in.DocumentOK(); isDoc {
			return any(doc).(T), nil
		}
	case bson.Timestamp:
		if t, i, ok := in.TimestampOK(); ok {
			return any(bson.Timestamp{t, i}).(T), nil
		}
	case bson.ObjectID:
		if id, ok := in.ObjectIDOK(); ok {
			return any(id).(T), nil
		}
	case bson.DateTime:
		if val, ok := in.DateTimeOK(); ok {
			return any(bson.DateTime(val)).(T), nil
		}
	case string:
		if str, ok := in.StringValueOK(); ok {
			return any(str).(T), nil
		}
	case int32:
		if val, ok := in.Int32OK(); ok {
			return any(val).(T), nil
		}
	case int64:
		if val, ok := in.Int64OK(); ok {
			return any(val).(T), nil
		}
	case time.Time:
		if val, ok := in.DateTimeOK(); ok {
			return any(bson.DateTime(val).Time()).(T), nil
		}
	default:
		panic(fmt.Sprintf("Unrecognized Go type: %T (maybe augment bsonType?)", in))
	}

	return *new(T), cannotCastErr{in.Type, *new(T)}
}

func ToInt64(in bson.RawValue) (int64, error) {
	i64, ok := in.AsInt64OK()
	if !ok {
		return 0, cannotCastErr{in.Type, i64}
	}

	return i64, nil
}

// Lookup fetches a value from a BSON document, casts it to the appropriate
// type, then returns the result.
func Lookup[T bsonCastRecipient](doc bson.Raw, pointer ...string) (T, error) {
	rv, err := doc.LookupErr(pointer...)

	if err != nil {
		return *new(T), fmt.Errorf("extracting %#q: %w", pointer, err)
	}

	return CastRawValue[T](rv)
}

// LookupTo is like Lookup but assigns to a referent value rather than
// returning a new one.
func LookupTo[T bsonCastRecipient](doc bson.Raw, recipient *T, pointer ...string) error {
	var err error
	*recipient, err = Lookup[T](doc, pointer...)

	return err
}

// UnmarshalElementValue is like UnmarshalRawValue but takes a RawElement.
// Any returned error will include the field name (if it parses validly).
func UnmarshalElementValue[T bsonCastRecipient](in bson.RawElement, recipient *T) error {
	rv, err := in.ValueErr()

	if err != nil {
		key, keyErr := in.KeyErr()
		if keyErr != nil {
			return fmt.Errorf("parsing element value (invalid key: %w): %w", keyErr, err)
		}

		return fmt.Errorf("parsing %#q element: %w", key, err)
	}

	return UnmarshalRawValue(rv, recipient)
}

// UnmarshalRawValue implements bson.Unmarshal’s semantics but with additional
// type constraints that avoid reflection.
func UnmarshalRawValue[T bsonCastRecipient](in bson.RawValue, recipient *T) error {
	var err error
	*recipient, err = CastRawValue[T](in)

	return err
}

// ToRawValue is a bit like bson.MarshalValue, but:
// - It’s faster since it avoids reflection.
// - It always succeeds since it only accepts certain known types.
func ToRawValue[T bsonSourceTypes](in T) bson.RawValue {
	switch typedIn := any(in).(type) {
	case int:
		if typedIn < math.MinInt32 || typedIn > math.MaxInt32 {
			return i64ToRawValue(int64(typedIn))
		}

		return i32ToRawValue(typedIn)
	case int32:
		return i32ToRawValue(typedIn)
	case int64:
		return i64ToRawValue(typedIn)
	case bson.ObjectID:
		return bson.RawValue{
			Type:  bson.TypeObjectID,
			Value: bsoncore.AppendObjectID(nil, typedIn),
		}
	case string:
		return bson.RawValue{
			Type:  bson.TypeString,
			Value: bsoncore.AppendString(nil, typedIn),
		}
	}

	panic(fmt.Sprintf("Unrecognized Go type: %T (maybe add marshal instructions?)", in))
}

type i32Ish interface {
	int | int32
}

func i32ToRawValue[T i32Ish](in T) bson.RawValue {
	return bson.RawValue{
		Type:  bson.TypeInt32,
		Value: bsoncore.AppendInt32(nil, int32(in)),
	}
}

func i64ToRawValue(in int64) bson.RawValue {
	return bson.RawValue{
		Type:  bson.TypeInt64,
		Value: bsoncore.AppendInt64(nil, in),
	}
}<|MERGE_RESOLUTION|>--- conflicted
+++ resolved
@@ -10,11 +10,7 @@
 )
 
 type bsonCastRecipient interface {
-<<<<<<< HEAD
-	bson.Raw | bson.Timestamp | bson.ObjectID |
-=======
 	bson.Raw | bson.Timestamp | bson.ObjectID | bson.DateTime |
->>>>>>> 1a9725f6
 		string | int32 | int64 | time.Time
 }
 
