package mbson

import (
	"fmt"
	"math"
	"time"

	"go.mongodb.org/mongo-driver/v2/bson"
	"go.mongodb.org/mongo-driver/v2/x/bsonx/bsoncore"
)

type bsonCastRecipient interface {
<<<<<<< HEAD
	bson.Raw | bson.Timestamp | bson.ObjectID | bson.DateTime |
		string | int32 | int64 | time.Time
=======
	bson.Raw | bson.RawArray | bson.Timestamp | bson.ObjectID | bson.DateTime |
		string | int32 | int64 | float64 | time.Time
>>>>>>> 2b713c2f
}

type bsonSourceTypes interface {
	string | int | int32 | int64 | bson.ObjectID
}

type cannotCastErr struct {
	gotBSONType bson.Type
	toGoType    any
}

func (ce cannotCastErr) Error() string {
	return fmt.Sprintf("cannot cast BSON %s to %T", ce.gotBSONType, ce.toGoType)
}

// CastRawValue is a “one-stop-shop” interface around bson.RawValue’s various
// casting interfaces. Unlike those functions, though, this returns an error
// if the target type doesn’t match the value.
//
// Augment bsonCastRecipient if you find a type here that’s missing.
func CastRawValue[T bsonCastRecipient](in bson.RawValue) (T, error) {
	switch any(*new(T)).(type) {
	case bson.Raw:
		if doc, isDoc := in.DocumentOK(); isDoc {
			return any(doc).(T), nil
		}
	case bson.RawArray:
		if arr, ok := in.ArrayOK(); ok {
			return any(arr).(T), nil
		}
	case bson.Timestamp:
		if t, i, ok := in.TimestampOK(); ok {
			return any(bson.Timestamp{t, i}).(T), nil
		}
	case bson.ObjectID:
		if id, ok := in.ObjectIDOK(); ok {
			return any(id).(T), nil
		}
	case bson.DateTime:
		if val, ok := in.DateTimeOK(); ok {
			return any(bson.DateTime(val)).(T), nil
		}
	case string:
		if str, ok := in.StringValueOK(); ok {
			return any(str).(T), nil
		}
	case int32:
		if val, ok := in.Int32OK(); ok {
			return any(val).(T), nil
		}
<<<<<<< HEAD
=======
	case float64:
		if val, ok := in.DoubleOK(); ok {
			return any(val).(T), nil
		}
>>>>>>> 2b713c2f
	case int64:
		if val, ok := in.Int64OK(); ok {
			return any(val).(T), nil
		}
	case time.Time:
		if val, ok := in.DateTimeOK(); ok {
			return any(bson.DateTime(val).Time()).(T), nil
		}
	default:
		panic(fmt.Sprintf("Unrecognized Go type: %T (maybe augment bsonType?)", in))
	}

	return *new(T), cannotCastErr{in.Type, *new(T)}
}

func ToInt64(in bson.RawValue) (int64, error) {
	i64, ok := in.AsInt64OK()
	if !ok {
		return 0, cannotCastErr{in.Type, i64}
	}

	return i64, nil
}

// Lookup fetches a value from a BSON document, casts it to the appropriate
// type, then returns the result.
func Lookup[T bsonCastRecipient](doc bson.Raw, pointer ...string) (T, error) {
	rv, err := doc.LookupErr(pointer...)

	if err != nil {
		return *new(T), fmt.Errorf("extracting %#q: %w", pointer, err)
	}

	return CastRawValue[T](rv)
}

// LookupTo is like Lookup but assigns to a referent value rather than
// returning a new one.
func LookupTo[T bsonCastRecipient](doc bson.Raw, recipient *T, pointer ...string) error {
	var err error
	*recipient, err = Lookup[T](doc, pointer...)

	return err
}

// UnmarshalElementValue is like UnmarshalRawValue but takes a RawElement.
// Any returned error will include the field name (if it parses validly).
func UnmarshalElementValue[T bsonCastRecipient](in bson.RawElement, recipient *T) error {
	rv, err := in.ValueErr()

	if err != nil {
		key, keyErr := in.KeyErr()
		if keyErr != nil {
			return fmt.Errorf("parsing element value (invalid key: %w): %w", keyErr, err)
		}

		return fmt.Errorf("parsing %#q element: %w", key, err)
	}

	return UnmarshalRawValue(rv, recipient)
}

// UnmarshalRawValue implements bson.Unmarshal’s semantics but with additional
// type constraints that avoid reflection.
func UnmarshalRawValue[T bsonCastRecipient](in bson.RawValue, recipient *T) error {
	var err error
	*recipient, err = CastRawValue[T](in)

	return err
}

// ToRawValue is a bit like bson.MarshalValue, but:
// - It’s faster since it avoids reflection.
// - It always succeeds since it only accepts certain known types.
func ToRawValue[T bsonSourceTypes](in T) bson.RawValue {
	switch typedIn := any(in).(type) {
	case int:
		if typedIn < math.MinInt32 || typedIn > math.MaxInt32 {
			return i64ToRawValue(int64(typedIn))
		}

		return i32ToRawValue(typedIn)
	case int32:
		return i32ToRawValue(typedIn)
	case int64:
		return i64ToRawValue(typedIn)
	case bson.ObjectID:
		return bson.RawValue{
			Type:  bson.TypeObjectID,
			Value: bsoncore.AppendObjectID(nil, typedIn),
		}
	case string:
		return bson.RawValue{
			Type:  bson.TypeString,
			Value: bsoncore.AppendString(nil, typedIn),
		}
	}

	panic(fmt.Sprintf("Unrecognized Go type: %T (maybe add marshal instructions?)", in))
}

type i32Ish interface {
	int | int32
}

func i32ToRawValue[T i32Ish](in T) bson.RawValue {
	return bson.RawValue{
		Type:  bson.TypeInt32,
		Value: bsoncore.AppendInt32(nil, int32(in)),
	}
}

func i64ToRawValue(in int64) bson.RawValue {
	return bson.RawValue{
		Type:  bson.TypeInt64,
		Value: bsoncore.AppendInt64(nil, in),
	}
}<|MERGE_RESOLUTION|>--- conflicted
+++ resolved
@@ -10,13 +10,8 @@
 )
 
 type bsonCastRecipient interface {
-<<<<<<< HEAD
-	bson.Raw | bson.Timestamp | bson.ObjectID | bson.DateTime |
-		string | int32 | int64 | time.Time
-=======
 	bson.Raw | bson.RawArray | bson.Timestamp | bson.ObjectID | bson.DateTime |
 		string | int32 | int64 | float64 | time.Time
->>>>>>> 2b713c2f
 }
 
 type bsonSourceTypes interface {
@@ -67,13 +62,10 @@
 		if val, ok := in.Int32OK(); ok {
 			return any(val).(T), nil
 		}
-<<<<<<< HEAD
-=======
 	case float64:
 		if val, ok := in.DoubleOK(); ok {
 			return any(val).(T), nil
 		}
->>>>>>> 2b713c2f
 	case int64:
 		if val, ok := in.Int64OK(); ok {
 			return any(val).(T), nil
