package mbson

import (
	"fmt"
	"math"
	"time"

	"go.mongodb.org/mongo-driver/v2/bson"
	"go.mongodb.org/mongo-driver/v2/x/bsonx/bsoncore"
)

type bsonCastRecipient interface {
<<<<<<< HEAD
	bson.Raw | bson.Timestamp | bson.ObjectID | string | int32 | int64
=======
	bson.Raw | bson.Timestamp | bson.ObjectID |
		string | int32 | time.Time
>>>>>>> 835f815a
}

type bsonSourceTypes interface {
	string | int | int32 | int64 | bson.ObjectID
}

type cannotCastErr struct {
	gotBSONType bson.Type
	toGoType    any
}

func (ce cannotCastErr) Error() string {
	return fmt.Sprintf("cannot cast BSON %s to %T", ce.gotBSONType, ce.toGoType)
}

// CastRawValue is a “one-stop-shop” interface around bson.RawValue’s various
// casting interfaces. Unlike those functions, though, this returns an error
// if the target type doesn’t match the value.
//
// Augment bsonCastRecipient if you find a type here that’s missing.
func CastRawValue[T bsonCastRecipient](in bson.RawValue) (T, error) {
	switch any(*new(T)).(type) {
	case bson.Raw:
		if doc, isDoc := in.DocumentOK(); isDoc {
			return any(doc).(T), nil
		}
	case bson.Timestamp:
		if t, i, ok := in.TimestampOK(); ok {
			return any(bson.Timestamp{t, i}).(T), nil
		}
	case bson.ObjectID:
		if id, ok := in.ObjectIDOK(); ok {
			return any(id).(T), nil
		}
	case string:
		if str, ok := in.StringValueOK(); ok {
			return any(str).(T), nil
		}
	case int32:
		if val, ok := in.Int32OK(); ok {
			return any(val).(T), nil
		}
<<<<<<< HEAD
	case int64:
		if val, ok := in.Int64OK(); ok {
			return any(val).(T), nil
=======
	case time.Time:
		if val, ok := in.DateTimeOK(); ok {
			return any(bson.DateTime(val).Time()).(T), nil
>>>>>>> 835f815a
		}
	default:
		panic(fmt.Sprintf("Unrecognized Go type: %T (maybe augment bsonType?)", in))
	}

	return *new(T), cannotCastErr{in.Type, *new(T)}
}

func ToInt64(in bson.RawValue) (int64, error) {
	i64, ok := in.AsInt64OK()
	if !ok {
		return 0, cannotCastErr{in.Type, i64}
	}

	return i64, nil
}

// Lookup fetches a value from a BSON document, casts it to the appropriate
// type, then returns the result.
func Lookup[T bsonCastRecipient](doc bson.Raw, pointer ...string) (T, error) {
	rv, err := doc.LookupErr(pointer...)

	if err != nil {
		return *new(T), fmt.Errorf("extracting %#q: %w", pointer, err)
	}

	return CastRawValue[T](rv)
}

// LookupTo is like Lookup but assigns to a referent value rather than
// returning a new one.
func LookupTo[T bsonCastRecipient](doc bson.Raw, recipient *T, pointer ...string) error {
	var err error
	*recipient, err = Lookup[T](doc, pointer...)

	return err
}

// UnmarshalElementValue is like UnmarshalRawValue but takes a RawElement.
// Any returned error will include the field name (if it parses validly).
func UnmarshalElementValue[T bsonCastRecipient](in bson.RawElement, recipient *T) error {
	rv, err := in.ValueErr()

	if err != nil {
		key, keyErr := in.KeyErr()
		if keyErr != nil {
			return fmt.Errorf("parsing element value (invalid key: %w): %w", keyErr, err)
		}

		return fmt.Errorf("parsing %#q element: %w", key, err)
	}

	return UnmarshalRawValue(rv, recipient)
}

// UnmarshalRawValue implements bson.Unmarshal’s semantics but with additional
// type constraints that avoid reflection.
func UnmarshalRawValue[T bsonCastRecipient](in bson.RawValue, recipient *T) error {
	var err error
	*recipient, err = CastRawValue[T](in)

	return err
}

// ToRawValue is a bit like bson.MarshalValue, but:
// - It’s faster since it avoids reflection.
// - It always succeeds since it only accepts certain known types.
func ToRawValue[T bsonSourceTypes](in T) bson.RawValue {
	switch typedIn := any(in).(type) {
	case int:
		if typedIn < math.MinInt32 || typedIn > math.MaxInt32 {
			return i64ToRawValue(int64(typedIn))
		}

		return i32ToRawValue(typedIn)
	case int32:
		return i32ToRawValue(typedIn)
	case int64:
		return i64ToRawValue(typedIn)
	case bson.ObjectID:
		return bson.RawValue{
			Type:  bson.TypeObjectID,
			Value: bsoncore.AppendObjectID(nil, typedIn),
		}
	case string:
		return bson.RawValue{
			Type:  bson.TypeString,
			Value: bsoncore.AppendString(nil, typedIn),
		}
	}

	panic(fmt.Sprintf("Unrecognized Go type: %T (maybe add marshal instructions?)", in))
}

type i32Ish interface {
	int | int32
}

func i32ToRawValue[T i32Ish](in T) bson.RawValue {
	return bson.RawValue{
		Type:  bson.TypeInt32,
		Value: bsoncore.AppendInt32(nil, int32(in)),
	}
}

func i64ToRawValue(in int64) bson.RawValue {
	return bson.RawValue{
		Type:  bson.TypeInt64,
		Value: bsoncore.AppendInt64(nil, in),
	}
}<|MERGE_RESOLUTION|>--- conflicted
+++ resolved
@@ -10,12 +10,8 @@
 )
 
 type bsonCastRecipient interface {
-<<<<<<< HEAD
-	bson.Raw | bson.Timestamp | bson.ObjectID | string | int32 | int64
-=======
 	bson.Raw | bson.Timestamp | bson.ObjectID |
-		string | int32 | time.Time
->>>>>>> 835f815a
+		string | int32 | int64 | time.Time
 }
 
 type bsonSourceTypes interface {
@@ -58,15 +54,13 @@
 		if val, ok := in.Int32OK(); ok {
 			return any(val).(T), nil
 		}
-<<<<<<< HEAD
 	case int64:
 		if val, ok := in.Int64OK(); ok {
 			return any(val).(T), nil
-=======
+		}
 	case time.Time:
 		if val, ok := in.DateTimeOK(); ok {
 			return any(bson.DateTime(val).Time()).(T), nil
->>>>>>> 835f815a
 		}
 	default:
 		panic(fmt.Sprintf("Unrecognized Go type: %T (maybe augment bsonType?)", in))
