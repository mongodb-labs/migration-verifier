module github.com/10gen/migration-verifier

go 1.24

require (
	github.com/cespare/permute/v2 v2.0.0-beta2
	github.com/deckarep/golang-set/v2 v2.3.0
	github.com/dustin/go-humanize v1.0.1
	github.com/gin-contrib/pprof v1.5.3
	github.com/gin-gonic/gin v1.10.0
	github.com/google/uuid v1.3.0
	github.com/huandu/go-clone/generic v1.7.2
	github.com/olekukonko/tablewriter v0.0.5
	github.com/pkg/errors v0.9.1
	github.com/quasilyte/go-ruleguard/dsl v0.3.22
	github.com/rs/zerolog v1.34.0
	github.com/samber/lo v1.52.0
	github.com/samber/mo v1.13.0
	github.com/stretchr/testify v1.10.0
	github.com/urfave/cli v1.22.9
	go.mongodb.org/mongo-driver v1.17.1
	golang.org/x/exp v0.0.0-20240719175910-8a7402abbf56
<<<<<<< HEAD
	golang.org/x/sync v0.11.0
=======
	golang.org/x/sync v0.13.0
>>>>>>> d1186a74
	gopkg.in/natefinch/lumberjack.v2 v2.0.0
)

require (
	github.com/BurntSushi/toml v0.3.1 // indirect
	github.com/bytedance/sonic v1.13.2 // indirect
	github.com/bytedance/sonic/loader v0.2.4 // indirect
	github.com/cloudwego/base64x v0.1.5 // indirect
	github.com/cpuguy83/go-md2man/v2 v2.0.2 // indirect
	github.com/davecgh/go-spew v1.1.1 // indirect
<<<<<<< HEAD
	github.com/gin-contrib/sse v0.1.0 // indirect
	github.com/go-playground/locales v0.14.0 // indirect
	github.com/go-playground/universal-translator v0.18.0 // indirect
	github.com/go-playground/validator/v10 v10.10.0 // indirect
	github.com/goccy/go-json v0.9.7 // indirect
	github.com/golang/snappy v1.0.0 // indirect
	github.com/huandu/go-clone v1.6.0 // indirect
	github.com/json-iterator/go v1.1.12 // indirect
	github.com/klauspost/compress v1.16.7 // indirect
	github.com/leodido/go-urn v1.2.1 // indirect
=======
	github.com/gabriel-vasile/mimetype v1.4.8 // indirect
	github.com/gin-contrib/sse v1.0.0 // indirect
	github.com/go-playground/locales v0.14.1 // indirect
	github.com/go-playground/universal-translator v0.18.1 // indirect
	github.com/go-playground/validator/v10 v10.26.0 // indirect
	github.com/goccy/go-json v0.10.5 // indirect
	github.com/golang/snappy v0.0.4 // indirect
	github.com/huandu/go-clone v1.6.0 // indirect
	github.com/json-iterator/go v1.1.12 // indirect
	github.com/klauspost/compress v1.13.6 // indirect
	github.com/klauspost/cpuid/v2 v2.2.10 // indirect
	github.com/leodido/go-urn v1.4.0 // indirect
>>>>>>> d1186a74
	github.com/mattn/go-colorable v0.1.13 // indirect
	github.com/mattn/go-isatty v0.0.20 // indirect
	github.com/mattn/go-runewidth v0.0.9 // indirect
	github.com/modern-go/concurrent v0.0.0-20180306012644-bacd9c7ef1dd // indirect
	github.com/modern-go/reflect2 v1.0.2 // indirect
	github.com/montanaflynn/stats v0.7.1 // indirect
	github.com/pelletier/go-toml/v2 v2.2.3 // indirect
	github.com/pmezard/go-difflib v1.0.0 // indirect
	github.com/russross/blackfriday/v2 v2.1.0 // indirect
	github.com/twitchyliquid64/golang-asm v0.15.1 // indirect
	github.com/ugorji/go/codec v1.2.12 // indirect
	github.com/xdg-go/pbkdf2 v1.0.0 // indirect
	github.com/xdg-go/scram v1.1.2 // indirect
	github.com/xdg-go/stringprep v1.0.4 // indirect
	github.com/youmark/pkcs8 v0.0.0-20240726163527-a2c0da244d78 // indirect
<<<<<<< HEAD
	go.mongodb.org/mongo-driver/v2 v2.4.0 // indirect
	golang.org/x/crypto v0.33.0 // indirect
	golang.org/x/net v0.21.0 // indirect
	golang.org/x/sys v0.30.0 // indirect
	golang.org/x/text v0.22.0 // indirect
	google.golang.org/protobuf v1.28.0 // indirect
=======
	golang.org/x/arch v0.16.0 // indirect
	golang.org/x/crypto v0.37.0 // indirect
	golang.org/x/net v0.38.0 // indirect
	golang.org/x/sys v0.32.0 // indirect
	golang.org/x/text v0.24.0 // indirect
	google.golang.org/protobuf v1.36.6 // indirect
>>>>>>> d1186a74
	gopkg.in/yaml.v2 v2.4.0 // indirect
	gopkg.in/yaml.v3 v3.0.1 // indirect
)<|MERGE_RESOLUTION|>--- conflicted
+++ resolved
@@ -19,12 +19,9 @@
 	github.com/stretchr/testify v1.10.0
 	github.com/urfave/cli v1.22.9
 	go.mongodb.org/mongo-driver v1.17.1
+	go.mongodb.org/mongo-driver/v2 v2.4.0
 	golang.org/x/exp v0.0.0-20240719175910-8a7402abbf56
-<<<<<<< HEAD
-	golang.org/x/sync v0.11.0
-=======
 	golang.org/x/sync v0.13.0
->>>>>>> d1186a74
 	gopkg.in/natefinch/lumberjack.v2 v2.0.0
 )
 
@@ -35,31 +32,18 @@
 	github.com/cloudwego/base64x v0.1.5 // indirect
 	github.com/cpuguy83/go-md2man/v2 v2.0.2 // indirect
 	github.com/davecgh/go-spew v1.1.1 // indirect
-<<<<<<< HEAD
-	github.com/gin-contrib/sse v0.1.0 // indirect
-	github.com/go-playground/locales v0.14.0 // indirect
-	github.com/go-playground/universal-translator v0.18.0 // indirect
-	github.com/go-playground/validator/v10 v10.10.0 // indirect
-	github.com/goccy/go-json v0.9.7 // indirect
-	github.com/golang/snappy v1.0.0 // indirect
-	github.com/huandu/go-clone v1.6.0 // indirect
-	github.com/json-iterator/go v1.1.12 // indirect
-	github.com/klauspost/compress v1.16.7 // indirect
-	github.com/leodido/go-urn v1.2.1 // indirect
-=======
 	github.com/gabriel-vasile/mimetype v1.4.8 // indirect
 	github.com/gin-contrib/sse v1.0.0 // indirect
 	github.com/go-playground/locales v0.14.1 // indirect
 	github.com/go-playground/universal-translator v0.18.1 // indirect
 	github.com/go-playground/validator/v10 v10.26.0 // indirect
 	github.com/goccy/go-json v0.10.5 // indirect
-	github.com/golang/snappy v0.0.4 // indirect
+	github.com/golang/snappy v1.0.0 // indirect
 	github.com/huandu/go-clone v1.6.0 // indirect
 	github.com/json-iterator/go v1.1.12 // indirect
-	github.com/klauspost/compress v1.13.6 // indirect
+	github.com/klauspost/compress v1.16.7 // indirect
 	github.com/klauspost/cpuid/v2 v2.2.10 // indirect
 	github.com/leodido/go-urn v1.4.0 // indirect
->>>>>>> d1186a74
 	github.com/mattn/go-colorable v0.1.13 // indirect
 	github.com/mattn/go-isatty v0.0.20 // indirect
 	github.com/mattn/go-runewidth v0.0.9 // indirect
@@ -75,21 +59,12 @@
 	github.com/xdg-go/scram v1.1.2 // indirect
 	github.com/xdg-go/stringprep v1.0.4 // indirect
 	github.com/youmark/pkcs8 v0.0.0-20240726163527-a2c0da244d78 // indirect
-<<<<<<< HEAD
-	go.mongodb.org/mongo-driver/v2 v2.4.0 // indirect
-	golang.org/x/crypto v0.33.0 // indirect
-	golang.org/x/net v0.21.0 // indirect
-	golang.org/x/sys v0.30.0 // indirect
-	golang.org/x/text v0.22.0 // indirect
-	google.golang.org/protobuf v1.28.0 // indirect
-=======
 	golang.org/x/arch v0.16.0 // indirect
 	golang.org/x/crypto v0.37.0 // indirect
 	golang.org/x/net v0.38.0 // indirect
 	golang.org/x/sys v0.32.0 // indirect
 	golang.org/x/text v0.24.0 // indirect
 	google.golang.org/protobuf v1.36.6 // indirect
->>>>>>> d1186a74
 	gopkg.in/yaml.v2 v2.4.0 // indirect
 	gopkg.in/yaml.v3 v3.0.1 // indirect
 )